--- conflicted
+++ resolved
@@ -24,18 +24,17 @@
     bindings[3] = Binding(
         "s_pos", "buffer/read_only_storage", geometry.positions, "VERTEX"
     )
+    bindings[4] = Binding("s_size", "buffer/read_only_storage", geometry.sizes, "VERTEX")
 
     if isinstance(material, GaussianPointsMaterial):
         shader["type"] = "gaussian"
 
-<<<<<<< HEAD
     shader["sizes"] = wobject.geometry.sizes is not None
     shader["colors"] = wobject.geometry.colors is not None
-=======
+
     # Let the shader generate code for our bindings
     for i, binding in bindings.items():
         shader.define_binding(0, i, binding)
->>>>>>> 02e1f5ff
 
     # Put it together!
     wgsl = shader.generate_wgsl()
@@ -87,25 +86,6 @@
             [[location(0)]] color: vec4<f32>;
             [[location(1)]] pick: vec4<i32>;
         };
-<<<<<<< HEAD
-
-        [[block]]
-        struct BufferF32 {
-            data: [[stride(4)]] array<f32>;
-        };
-
-        [[group(1), binding(0)]]
-        var<storage,read> s_pos: BufferF32;
-
-        $$ if sizes
-        [[group(1), binding(1)]]
-        var<storage,read> s_size: BufferF32;
-        $$ endif
-
-        [[group(1), binding(2)]]
-        var<storage,read> s_color: BufferF32;
-=======
->>>>>>> 02e1f5ff
         """
 
     def vertex_shader(self):
