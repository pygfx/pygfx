--- conflicted
+++ resolved
@@ -503,12 +503,6 @@
         # Ensure that matrices are up-to-date
         camera.update_projection_matrix()
 
-        # Prepare the shared object
-        self._shared.pre_render_hook()
-
-        # Update stdinfo uniform buffer object that we'll use during this render call
-        self._update_stdinfo_buffer(camera, scene_psize, scene_lsize)
-
         # Get renderstate object
         renderstate = get_renderstate(scene, self._blender)
         self._renderstates_per_flush[0].append(renderstate)
@@ -537,17 +531,11 @@
             if transform:
                 wobject._update_uniform_buffers(transform)
 
-<<<<<<< HEAD
-=======
         # Prepare the shared object
         self._shared.pre_render_hook()
 
         # Update stdinfo uniform buffer object that we'll use during this render call
         self._update_stdinfo_buffer(camera, scene_psize, scene_lsize, ndc_offset)
-
->>>>>>> 00127650
-        # Get environment
-        environment = get_environment(self, scene)
 
         # Collect all pipeline container objects
         compute_pipeline_containers = []
