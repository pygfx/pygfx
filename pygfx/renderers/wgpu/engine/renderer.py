--- conflicted
+++ resolved
@@ -165,11 +165,8 @@
             return
 
         if self._view_matrix is not None and sort_sign:
-<<<<<<< HEAD
-            # stack the positions of the objects for batch processing
-=======
             # stack the centers of the objects for batch processing
->>>>>>> feb92bea
+
             bbox = np.array(
                 [
                     b
