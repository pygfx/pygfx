import math
import numpy as np
import wgpu  # only for flags/enums


from ....objects import Mesh, InstancedMesh, SkinnedMesh, WorldObject, Line, Points
from ....resources import Buffer, Texture, TextureMap
from ....utils import normals_from_vertices
from ....materials import (
    MeshBasicMaterial,
    MeshPhongMaterial,
    MeshToonMaterial,
    MeshNormalMaterial,
    MeshNormalLinesMaterial,
    MeshSliceMaterial,
    MeshStandardMaterial,
    MeshPhysicalMaterial,
)

from .. import (
    register_wgpu_render_function,
    BaseShader,
    Binding,
    RenderMask,
    nchannels_from_format,
    to_texture_format,
    GfxSampler,
    GfxTextureView,
    load_wgsl,
)


@register_wgpu_render_function(WorldObject, MeshBasicMaterial)
class MeshShader(BaseShader):
    type = "render"

    def __init__(self, wobject):
        super().__init__(wobject)

        material = wobject.material
        geometry = wobject.geometry

        # Is this an instanced mesh?
        self["instanced"] = isinstance(wobject, InstancedMesh)

        # Is this a skinned mesh?
        self["use_skinning"] = isinstance(wobject, SkinnedMesh)

        # Is this a morphing mesh?
        morph_attrs = [
            getattr(geometry, name, None)
            for name in ["morph_positions", "morph_normals", "morph_colors"]
        ]
        morph_attrs = [x for x in morph_attrs if x is not None]
        self["use_morph_targets"] = bool(morph_attrs)

        # Is this a wireframe mesh?
        self["wireframe"] = getattr(material, "wireframe", False)
        self["flat_shading"] = getattr(material, "flat_shading", False)

        # Lighting off in the base class
        self["lighting"] = ""
        self["receive_shadow"] = wobject.receive_shadow

        # Per-vertex color, colormap, or a plane color?
        self["colorspace"] = "srgb"

        color_mode = str(material.color_mode).split(".")[-1]

        self["color_mode"] = color_mode

        if material.map is not None and color_mode in (
            "vertex_map",
            "face_map",
            "auto",
        ):
            self["use_map"] = True
            self["colorspace"] = material.map.texture.colorspace
        else:
            self["use_map"] = False

        if getattr(geometry, "colors", None) and (
            color_mode in ("vertex", "face", "auto")
        ):
            nchannels = nchannels_from_format(geometry.colors.format)
            self["use_vertex_color"] = True
            self["color_buffer_channels"] = nchannels
            if nchannels not in (1, 2, 3, 4):
                raise ValueError(f"Geometry.colors needs 1-4 columns, not {nchannels}")
        else:
            self["color_buffer_channels"] = 0
            self["use_vertex_color"] = False

    def _define_texture_map(self, geometry, map, name, view_dim="2d", check=True):
        if check:
            # Check that the texture is compatible with the texcoord
            self._check_texture(map, geometry, view_dim)
        view = GfxTextureView(map.texture, view_dim=view_dim)

        filter_mode = f"{map.mag_filter}, {map.min_filter}, {map.mipmap_filter}"
        address_mode = f"{map.wrap_s}, {map.wrap_t}"
        sampler = GfxSampler(filter_mode, address_mode)

        self[f"{name}_uv"] = map.uv_channel

        bindings = [
            Binding(f"s_{name}", "sampler/filtering", sampler, "FRAGMENT"),
            Binding(f"t_{name}", "texture/auto", view, "FRAGMENT"),
        ]

        if map.uv_channel not in self["used_uv"]:
            texcoords = getattr(geometry, f"texcoords{map.uv_channel or ''}", None)
            if texcoords is not None:
                bindings.append(
                    Binding(
                        f"s_texcoords{map.uv_channel or ''}",
                        "buffer/read_only_storage",
                        texcoords,
                        "VERTEX",
                    )
                )
                self["used_uv"][map.uv_channel] = texcoords.data.ndim

        return bindings

    def get_bindings(self, wobject, shared):
        geometry = wobject.geometry
        material = wobject.material

        # record all uv channels used by texture maps
        self["used_uv"] = {}  # {uv_channel: texcoords_dim}

        # We're assuming the presence of an index buffer for now
        assert getattr(geometry, "indices", None)

        # Triangles or quads?
        if geometry.indices.data is not None and geometry.indices.data.shape[-1] == 4:
            self["indexer"] = 6
        else:
            self["indexer"] = 3

        # Normals. Usually it'd be given. If not, we'll calculate it from the vertices.
        if getattr(geometry, "normals", None) is not None:
            normal_buffer = geometry.normals
        else:
            if geometry.indices.data.shape[-1] == 4:
                n1 = normals_from_vertices(
                    geometry.positions.data, geometry.indices.data[..., :3]
                )
                n2 = normals_from_vertices(
                    geometry.positions.data, geometry.indices.data[..., [0, 2, 3]]
                )
                normal_data = (n1 + n2) / 2
            else:
                normal_data = normals_from_vertices(
                    geometry.positions.data, geometry.indices.data
                )
            normal_buffer = Buffer(normal_data)

        # Init bindings
        rbuffer = "buffer/read_only_storage"
        bindings = [
            Binding("u_stdinfo", "buffer/uniform", shared.uniform_buffer),
            Binding("u_wobject", "buffer/uniform", wobject.uniform_buffer),
            Binding("u_material", "buffer/uniform", material.uniform_buffer),
            Binding("s_indices", rbuffer, geometry.indices, "VERTEX"),
            Binding("s_positions", rbuffer, geometry.positions, "VERTEX"),
            Binding("s_normals", rbuffer, normal_buffer, "VERTEX"),
        ]

        if self["use_vertex_color"]:
            bindings.append(Binding("s_colors", rbuffer, geometry.colors, "VERTEX"))

        if getattr(geometry, "tangents", None):
            bindings.append(Binding("s_tangents", rbuffer, geometry.tangents, "VERTEX"))
            self["use_tangent"] = True

        if self["use_map"]:
            map = material.map
            map_fmt, map_dim = to_texture_format(map.texture.format), map.texture.dim
            is_standard_map = (
                map_dim == 2
                and ("norm" in map_fmt or "float" in map_fmt)
                and ("rgb" in map_fmt)  # note: we assume r*, rg* maps are colormap
            )

            if not is_standard_map:
                # It's a 'generic' colormap
                self["use_colormap"] = True
                bindings.extend(
                    self.define_generic_colormap(material.map, geometry.texcoords)
                )
                if 0 not in self["used_uv"]:
                    texcoords = getattr(geometry, "texcoords", None)
                    bindings.append(
                        Binding("s_texcoords", rbuffer, texcoords, "VERTEX")
                    )
                    if texcoords.data.ndim == 1:
                        self["used_uv"][0] = 1
                    else:
                        self["used_uv"][0] = texcoords.data.shape[-1]
            else:
                # It's a classic mesh map
                bindings.extend(self._define_texture_map(geometry, material.map, "map"))

            self["colorspace"] = material.map.texture.colorspace

        if self["use_skinning"]:
            # Skinning requires skin_index and skin_weight buffers
            assert hasattr(geometry, "skin_indices") and hasattr(
                geometry, "skin_weights"
            )

            bindings.append(
                Binding("s_skin_indices", rbuffer, geometry.skin_indices, "VERTEX")
            )
            bindings.append(
                Binding("s_skin_weights", rbuffer, geometry.skin_weights, "VERTEX")
            )

            # Skinning requires a bone_matrices buffer

            skeleton = wobject.skeleton

            bindings.append(
                Binding(
                    "u_bone_matrices",
                    "buffer/uniform",
                    skeleton.bone_matrices_buffer,
                    "VERTEX",
                )
            )

        if self["use_morph_targets"]:
<<<<<<< HEAD
            # Get or create the morph texture and associated info
            try:
                morph_texture_info = geometry["_gfx_morph_texture"]
            except KeyError:
                morph_texture_info = self._encode_morph_texture(geometry)
                geometry["_gfx_morph_texture"] = morph_texture_info

            morph_texture, stride, width, morph_count = morph_texture_info
=======
            morph_texture, stride, width, morph_count = getattr(
                geometry, "_gfx_morph_texture", (None, None, None, None)
            )
            if morph_texture is None:
                morph_texture, stride, width, morph_count = self._encode_morph_texture(
                    geometry, shared
                )
                geometry._gfx_morph_texture = (
                    morph_texture,
                    stride,
                    width,
                    morph_count,
                )
>>>>>>> 6b0a992d

            morph_target_influences = wobject._morph_target_influences  # buffer

            if morph_texture and morph_target_influences:
                view = GfxTextureView(morph_texture, view_dim="2d-array")
                bindings.append(
                    Binding("t_morph_targets", "texture/auto", view, "VERTEX")
                )

                self["influences_buffer_size"] = morph_target_influences.nitems
                self["morph_targets_count"] = morph_count
                self["morph_targets_stride"] = stride
                self["morph_targets_texture_width"] = width

            else:
                self["use_morph_targets"] = False

        # specular map configs, only for basic and phong materials now
        if getattr(material, "specular_map", None):
            bindings.extend(
                self._define_texture_map(
                    geometry, material.specular_map, "specular_map"
                )
            )
            self["use_specular_map"] = True

        # set emissive_map configs, for phong and standard materials
        if getattr(material, "emissive_map", None):
            bindings.extend(
                self._define_texture_map(
                    geometry, material.emissive_map, "emissive_map"
                )
            )
            self["use_emissive_map"] = True

        # set normal_map configs
        if getattr(material, "normal_map", None):
            bindings.extend(
                self._define_texture_map(geometry, material.normal_map, "normal_map")
            )
            self["use_normal_map"] = True

        # set envmap configs
        if getattr(material, "env_map", None):
            # TODO: Support envmap not only cube, but also equirect (hdr format)

            # special check for env_map
            assert isinstance(material.env_map, TextureMap)
            assert material.env_map.texture.size[2] == 6, "env_map must be a cube map"
            fmt = to_texture_format(material.env_map.texture.format)
            assert "norm" in fmt or "float" in fmt

            bindings.extend(
                self._define_texture_map(
                    geometry, material.env_map, "env_map", view_dim="cube", check=False
                )  # check=False because we don't need texcoords for env_map
            )

            if isinstance(material, MeshStandardMaterial):
                self["USE_IBL"] = True
            elif isinstance(material, MeshBasicMaterial):
                self["use_env_map"] = True
                self["env_combine_mode"] = getattr(
                    material, "env_combine_mode", "MULTIPLY"
                )

            self["env_mapping_mode"] = getattr(
                material, "env_mapping_mode", "CUBE-REFLECTION"
            )

        # set lightmap configs
        if getattr(material, "light_map", None):
            bindings.extend(
                self._define_texture_map(geometry, material.light_map, "light_map")
            )
            self["use_light_map"] = True

        # set aomap configs
        if getattr(material, "ao_map", None):
            bindings.extend(
                self._define_texture_map(geometry, material.ao_map, "ao_map")
            )
            self["use_ao_map"] = True

        # Define shader code for binding
        bindings = {i: binding for i, binding in enumerate(bindings)}
        self.define_bindings(0, bindings)

        # Instanced meshes have an extra storage buffer that we add manually
        bindings1 = {}  # non-auto-generated bindings
        if self["instanced"]:
            bindings1[0] = Binding(
                "s_instance_infos", rbuffer, wobject.instance_buffer, "VERTEX"
            )

        if self["use_morph_targets"]:
            bindings1[1] = Binding(
                "u_morph_target_influences",
                "buffer/uniform",
                morph_target_influences,
                "VERTEX",
            )

        return {
            0: bindings,
            1: bindings1,
        }

    def _encode_morph_texture(self, geometry, shared):
        morph_positions = getattr(geometry, "morph_positions", None)
        morph_normals = getattr(geometry, "morph_normals", None)
        morph_colors = getattr(geometry, "morph_colors", None)

        morph_attrs = [morph_positions, morph_normals, morph_colors]
        morph_attrs = [x for x in morph_attrs if x is not None]
        morph_count = min(len(x) for x in morph_attrs)

        vetex_data_count = 0

        if morph_positions:
            vetex_data_count = 1

        if morph_normals:
            vetex_data_count = 2

        if morph_colors:
            vetex_data_count = 3

        if vetex_data_count == 0:
            return None, None, None, None

        vertice_count = geometry.positions.nitems
        total_count = vertice_count * vetex_data_count
        width = total_count
        height = 1

        max_texture_width = shared.device.limits["max-texture-dimension-2d"]

        if width > max_texture_width:
            height = math.ceil(width / max_texture_width)
            width = max_texture_width

        buffer = np.zeros((morph_count, height * width, 4), dtype=np.float32)

        for i in range(morph_count):
            if morph_positions:
                morph_position = morph_positions[i]
                assert len(morph_position) == vertice_count, (
                    f"Morph target {i} has {len(morph_position)} vertices, expected {vertice_count}"
                )
                morph_position = np.pad(morph_position, ((0, 0), (0, 1)), "constant")
            else:
                morph_position = np.zeros((vertice_count, 4), dtype=np.float32)

            if morph_normals:
                morph_normal = morph_normals[i]
                assert len(morph_normal) == vertice_count, (
                    f"Morph normal {i} has {len(morph_normal)} vertices, expected {vertice_count}"
                )
                morph_normal = np.pad(morph_normal, ((0, 0), (0, 1)), "constant")
            else:
                morph_normal = np.zeros((vertice_count, 4), dtype=np.float32)

            if morph_colors:
                morph_color = morph_colors[i]
                assert len(morph_color) == vertice_count, (
                    f"Morph color {i} has {len(morph_colors[i])} vertices, expected {vertice_count}"
                )
            else:
                morph_color = np.zeros((vertice_count, 4), dtype=np.float32)

            morph_data = np.stack(
                (morph_position, morph_normal, morph_color)[:vetex_data_count], axis=1
            ).reshape(-1, 4)

            buffer[i, :total_count, :] = morph_data

        return (
            Texture(buffer, dim=2, size=(width, height, morph_count)),
            vetex_data_count,
            width,
            morph_count,
        )

    def get_pipeline_info(self, wobject, shared):
        material = wobject.material

        # The MeshMaterial can be applied to lines and points, so that we can fully support gltf
        if isinstance(wobject, Line):
            topology = wgpu.PrimitiveTopology.line_strip
            # todo: wgpu.PrimitiveTopology.line_list, wgpu.PrimitiveTopology.line_loop
        elif isinstance(wobject, Points):
            topology = wgpu.PrimitiveTopology.point_list
        elif isinstance(wobject, Mesh):
            topology = wgpu.PrimitiveTopology.triangle_list
            # todo: wgpu.PrimitiveTopology.triangle_strip
        else:
            raise TypeError(
                f"MeshMaterial cannot be applied to a {wobject.__class.__name__}"
            )

        if material.side == "front":
            cull_mode = wgpu.CullMode.back
        elif material.side == "back":
            cull_mode = wgpu.CullMode.front
        else:  # material.side == "both"
            cull_mode = wgpu.CullMode.none

        return {
            "primitive_topology": topology,
            "cull_mode": cull_mode,
        }

    def get_render_info(self, wobject, shared):
        geometry = wobject.geometry
        material = wobject.material

        if geometry.indices.data is not None and geometry.indices.data.shape[-1] == 4:
            offset, size = geometry.indices.draw_range
            offset, size = 6 * offset, 6 * size
        else:
            offset, size = geometry.indices.draw_range
            offset, size = 3 * offset, 3 * size

        n_instances = 1
        if self["instanced"]:
            n_instances = wobject.instance_buffer.nitems

        render_mask = wobject.render_mask
        if not render_mask:
            render_mask = RenderMask.all
            if material.is_transparent:
                render_mask = RenderMask.transparent
            elif self["color_mode"] == "uniform":
                if material.color_is_transparent:
                    render_mask = RenderMask.transparent
                else:
                    render_mask = RenderMask.opaque
            elif self["color_mode"] in ("vertex", "face"):
                if self["color_buffer_channels"] in (1, 3):
                    render_mask = RenderMask.opaque
            elif self["color_mode"] in ("vertex_map", "face_map"):
                if self["colormap_nchannels"] in (1, 3):
                    render_mask = RenderMask.opaque
            elif self["color_mode"] == "normal":
                render_mask = RenderMask.opaque
            elif self["color_mode"] == "auto":
                render_mask = RenderMask.all
            else:
                raise RuntimeError(f"Unexpected color mode {self['color_mode']}")

        return {
            "indices": (size, n_instances, offset, 0),
            "render_mask": render_mask,
        }

    def _check_texture(self, t, geometry, view_dim):
        assert isinstance(t, TextureMap)
        uv_channel = t.uv_channel
        if uv_channel > 0:
            texcoords = getattr(geometry, f"texcoords{uv_channel}", None)
        else:
            texcoords = getattr(geometry, "texcoords", None)
        assert texcoords is not None, (
            f"Texture {t} requires geometry.texcoords{uv_channel or ''}"
        )

        if view_dim == "1d":
            assert texcoords.data.ndim == 1 or texcoords.data.shape[-1] == 1, (
                f"Texture {t} requires 1D texcoords"
            )
        elif view_dim == "2d" or view_dim == "2d-array":
            assert texcoords.data.ndim == 2 and texcoords.data.shape[-1] == 2, (
                f"Texture {t} requires 2D texcoords"
            )
        elif view_dim == "cube" or view_dim == "3d" or view_dim == "cube-array":
            assert texcoords.data.ndim == 2 and texcoords.data.shape[-1] == 3, (
                f"Texture {t} requires 3D texcoords"
            )
        else:
            raise ValueError(f"Unknown view_dim: {view_dim}")

        fmt = to_texture_format(t.texture.format)
        assert "norm" in fmt or "float" in fmt

    def get_code(self):
        return load_wgsl("mesh.wgsl")


@register_wgpu_render_function(Mesh, MeshNormalMaterial)
class MeshNormalShader(MeshShader):
    def __init__(self, wobject):
        super().__init__(wobject)
        self["color_mode"] = "normal"
        self["colormap_dim"] = ""  # disable texture if there happens to be one


@register_wgpu_render_function(Mesh, MeshPhongMaterial)
class MeshPhongShader(MeshShader):
    def __init__(self, wobject):
        super().__init__(wobject)
        self["lighting"] = "phong"


@register_wgpu_render_function(Mesh, MeshToonMaterial)
class MeshToonShader(MeshShader):
    def __init__(self, wobject):
        super().__init__(wobject)
        self["lighting"] = "toon"

    def get_bindings(self, wobject, shared):
        result = super().get_bindings(wobject, shared)

        geometry = wobject.geometry
        material = wobject.material

        bindings = []

        if material.gradient_map is not None:
            bindings.extend(
                self._define_texture_map(
                    geometry, material.gradient_map, "gradient_map"
                )
            )
            self["use_gradient_map"] = True

        # Define shader code for binding
        bindings = {i: binding for i, binding in enumerate(bindings)}
        self.define_bindings(2, bindings)

        # Update result
        result[2] = bindings
        return result


@register_wgpu_render_function(WorldObject, MeshStandardMaterial)
class MeshStandardShader(MeshShader):
    def __init__(self, wobject):
        super().__init__(wobject)
        self["lighting"] = "pbr"

    def get_bindings(self, wobject, shared):
        result = super().get_bindings(wobject, shared)

        geometry = wobject.geometry
        material = wobject.material

        bindings = []

        if material.roughness_map is not None:
            bindings.extend(
                self._define_texture_map(
                    geometry, material.roughness_map, "roughness_map"
                )
            )
            self["use_roughness_map"] = True

        if material.metalness_map is not None:
            bindings.extend(
                self._define_texture_map(
                    geometry, material.metalness_map, "metalness_map"
                )
            )
            self["use_metalness_map"] = True

        # Define shader code for binding
        bindings = {i: binding for i, binding in enumerate(bindings)}
        self.define_bindings(2, bindings)

        # Update result
        result[2] = bindings
        return result


@register_wgpu_render_function(WorldObject, MeshPhysicalMaterial)
class MeshPhysicalShader(MeshStandardShader):
    def __init__(self, wobject):
        super().__init__(wobject)
        self["lighting"] = "pbr"
        self["USE_IOR"] = True
        self["USE_SPECULAR"] = True

    def get_bindings(self, wobject, shared):
        result = super().get_bindings(wobject, shared)

        geometry = wobject.geometry
        material = wobject.material

        bindings = []

        if material.specular_intensity_map is not None:
            bindings.extend(
                self._define_texture_map(
                    geometry, material.specular_intensity_map, "specular_intensity_map"
                )
            )
            self["use_specular_intensity_map"] = True

        # clearcoat
        if material.clearcoat:
            self["USE_CLEARCOAT"] = True

            if material.clearcoat_map is not None:
                bindings.extend(
                    self._define_texture_map(
                        geometry, material.clearcoat_map, "clearcoat_map"
                    )
                )
                self["use_clearcoat_map"] = True

            if material.clearcoat_roughness_map is not None:
                bindings.extend(
                    self._define_texture_map(
                        geometry,
                        material.clearcoat_roughness_map,
                        "clearcoat_roughness_map",
                    )
                )
                self["use_clearcoat_roughness_map"] = True

            if material.clearcoat_normal_map is not None:
                bindings.extend(
                    self._define_texture_map(
                        geometry, material.clearcoat_normal_map, "clearcoat_normal_map"
                    )
                )
                self["use_clearcoat_normal_map"] = True

        # iridescence
        if material.iridescence:
            self["USE_IRIDESCENCE"] = True

            if material.iridescence_map is not None:
                bindings.extend(
                    self._define_texture_map(
                        geometry, material.iridescence_map, "iridescence_map"
                    )
                )
                self["use_iridescence_map"] = True

            if material.iridescence_thickness_map is not None:
                bindings.extend(
                    self._define_texture_map(
                        geometry,
                        material.iridescence_thickness_map,
                        "iridescence_thickness_map",
                    )
                )
                self["use_iridescence_thickness_map"] = True

        # sheen
        if material.sheen:
            self["USE_SHEEN"] = True

            if material.sheen_color_map is not None:
                bindings.extend(
                    self._define_texture_map(
                        geometry, material.sheen_color_map, "sheen_color_map"
                    )
                )
                self["use_sheen_color_map"] = True

            if material.sheen_roughness_map is not None:
                bindings.extend(
                    self._define_texture_map(
                        geometry, material.sheen_roughness_map, "sheen_roughness_map"
                    )
                )
                self["use_sheen_roughness_map"] = True

        # anisotropy
        if material.anisotropy:
            self["USE_ANISOTROPY"] = True

            if material.anisotropy_map is not None:
                bindings.extend(
                    self._define_texture_map(
                        geometry, material.anisotropy_map, "anisotropy_map"
                    )
                )
                self["use_anisotropy_map"] = True

        # Define shader code for binding
        bindings = {i: binding for i, binding in enumerate(bindings)}
        self.define_bindings(3, bindings)

        # Update result
        result[3] = bindings
        return result


@register_wgpu_render_function(Mesh, MeshNormalLinesMaterial)
class MeshNormalLinesShader(MeshShader):
    def __init__(self, wobject):
        super().__init__(wobject)
        self["color_mode"] = "uniform"
        self["lighting"] = ""
        self["wireframe"] = False

    def get_pipeline_info(self, wobject, shared):
        d = super().get_pipeline_info(wobject, shared)
        d["primitive_topology"] = wgpu.PrimitiveTopology.line_list
        return d

    def get_render_info(self, wobject, shared):
        # We directly look at the vertex data, so geometry.indices.draw_range is ignored.
        d = super().get_render_info(wobject, shared)
        d["indices"] = wobject.geometry.positions.nitems * 2, d["indices"][1]
        return d

    def get_code(self):
        return load_wgsl("mesh_normal_lines.wgsl")


@register_wgpu_render_function(Mesh, MeshSliceMaterial)
class MeshSliceShader(BaseShader):
    """Shader for rendering mesh slices."""

    type = "render"

    def __init__(self, wobject):
        super().__init__(wobject)

        material = wobject.material
        geometry = wobject.geometry

        color_mode = str(material.color_mode).split(".")[-1]
        if color_mode == "auto":
            if material.map is not None:
                self["color_mode"] = "vertex_map"
                self["color_buffer_channels"] = 0
            else:
                self["color_mode"] = "uniform"
                self["color_buffer_channels"] = 0
        elif color_mode == "uniform":
            self["color_mode"] = "uniform"
            self["color_buffer_channels"] = 0
        elif color_mode == "vertex":
            nchannels = nchannels_from_format(geometry.colors.format)
            self["color_mode"] = "vertex"
            self["color_buffer_channels"] = nchannels
            if nchannels not in (1, 2, 3, 4):
                raise ValueError(f"Geometry.colors needs 1-4 columns, not {nchannels}")
        elif color_mode == "face":
            nchannels = nchannels_from_format(geometry.colors.format)
            self["color_mode"] = "face"
            self["color_buffer_channels"] = nchannels
            if nchannels not in (1, 2, 3, 4):
                raise ValueError(f"Geometry.colors needs 1-4 columns, not {nchannels}")
        elif color_mode == "vertex_map":
            self["color_mode"] = "vertex_map"
            self["color_buffer_channels"] = 0
            if material.map is None:
                raise ValueError("Cannot apply colormap is no material.map is set.")
        elif color_mode == "face_map":
            self["color_mode"] = "face_map"
            self["color_buffer_channels"] = 0
            if material.map is None:
                raise ValueError("Cannot apply colormap is no material.map is set.")
        else:
            raise RuntimeError(f"Unknown color_mode: '{color_mode}'")

    def get_bindings(self, wobject, shared):
        # It would technically be possible to implement colormapping or
        # per-vertex colors, but its a tricky dance to get the per-vertex
        # data (e.g. texcoords) into a varying. And because the visual
        # result is a line, its likely that in most use-cases a uniform
        # color is preferred anyway. So for now we don't implement that.

        geometry = wobject.geometry
        material = wobject.material

        # Init uniform bindings
        bindings = [
            Binding("u_stdinfo", "buffer/uniform", shared.uniform_buffer),
            Binding("u_wobject", "buffer/uniform", wobject.uniform_buffer),
            Binding("u_material", "buffer/uniform", material.uniform_buffer),
        ]

        # We're assuming the presence of an index buffer for now
        assert getattr(geometry, "indices", None)

        # Init storage buffer bindings
        rbuffer = "buffer/read_only_storage"
        bindings.append(Binding("s_indices", rbuffer, geometry.indices, "VERTEX"))
        bindings.append(Binding("s_positions", rbuffer, geometry.positions, "VERTEX"))

        # Bindings for color
        if self["color_mode"] in ("vertex", "face"):
            bindings.append(Binding("s_colors", rbuffer, geometry.colors, "VERTEX"))
        elif self["color_mode"] in ("vertex_map", "face_map"):
            bindings.extend(
                self.define_generic_colormap(material.map, geometry.texcoords)
            )

        # Let the shader generate code for our bindings
        bindings = {i: binding for i, binding in enumerate(bindings)}
        self.define_bindings(0, bindings)

        return {
            0: bindings,
        }

    def get_pipeline_info(self, wobject, shared):
        return {
            "primitive_topology": wgpu.PrimitiveTopology.triangle_list,
            "cull_mode": wgpu.CullMode.none,
        }

    def get_render_info(self, wobject, shared):
        material = wobject.material
        geometry = wobject.geometry

        offset, size = geometry.indices.draw_range
        offset, size = offset * 6, size * 6

        render_mask = 0
        if wobject.render_mask:
            render_mask = wobject.render_mask
        elif material.is_transparent:
            render_mask = RenderMask.transparent
        else:
            # Get what passes are needed for the color
            if self["color_mode"] == "uniform":
                if material.color_is_transparent:
                    render_mask |= RenderMask.transparent
                else:
                    render_mask |= RenderMask.opaque
            elif self["color_mode"] in ("vertex", "face"):
                if self["color_buffer_channels"] in (1, 3):
                    render_mask |= RenderMask.opaque
                else:
                    render_mask |= RenderMask.all
            elif self["color_mode"] in ("vertex_map", "face_map"):
                if self["colormap_nchannels"] in (1, 3):
                    render_mask |= RenderMask.opaque
                else:
                    render_mask |= RenderMask.all
            else:
                raise RuntimeError(f"Unexpected color mode {self['color_mode']}")

        return {
            "indices": (size, 1, offset, 0),
            "render_mask": render_mask,
        }

    def get_code(self):
        return load_wgsl("mesh_slice.wgsl")<|MERGE_RESOLUTION|>--- conflicted
+++ resolved
@@ -232,30 +232,13 @@
             )
 
         if self["use_morph_targets"]:
-<<<<<<< HEAD
             # Get or create the morph texture and associated info
             try:
                 morph_texture_info = geometry["_gfx_morph_texture"]
             except KeyError:
-                morph_texture_info = self._encode_morph_texture(geometry)
+                morph_texture_info = self._encode_morph_texture(geometry, shared)
                 geometry["_gfx_morph_texture"] = morph_texture_info
-
             morph_texture, stride, width, morph_count = morph_texture_info
-=======
-            morph_texture, stride, width, morph_count = getattr(
-                geometry, "_gfx_morph_texture", (None, None, None, None)
-            )
-            if morph_texture is None:
-                morph_texture, stride, width, morph_count = self._encode_morph_texture(
-                    geometry, shared
-                )
-                geometry._gfx_morph_texture = (
-                    morph_texture,
-                    stride,
-                    width,
-                    morph_count,
-                )
->>>>>>> 6b0a992d
 
             morph_target_influences = wobject._morph_target_influences  # buffer
 
