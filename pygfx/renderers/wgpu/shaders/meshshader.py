import wgpu  # only for flags/enums


from ....objects import Mesh, InstancedMesh, SkinnedMesh
from ....resources import Buffer, Texture
from ....utils import normals_from_vertices
from ....materials import (
    MeshBasicMaterial,
    MeshPhongMaterial,
    MeshNormalMaterial,
    MeshNormalLinesMaterial,
    MeshSliceMaterial,
    MeshStandardMaterial,
)

from .. import (
    register_wgpu_render_function,
    BaseShader,
    Binding,
    RenderMask,
    nchannels_from_format,
    to_texture_format,
    GfxSampler,
    GfxTextureView,
    load_wgsl,
)


@register_wgpu_render_function(Mesh, MeshBasicMaterial)
class MeshShader(BaseShader):
    type = "render"

    def __init__(self, wobject):
        super().__init__(wobject)

        material = wobject.material
        geometry = wobject.geometry

        # Is this an instanced mesh?
        self["instanced"] = isinstance(wobject, InstancedMesh)

        self["use_skinning"] = isinstance(wobject, SkinnedMesh)

        # Is this a wireframe mesh?
        self["wireframe"] = getattr(material, "wireframe", False)
        self["flat_shading"] = getattr(material, "flat_shading", False)

        # Lighting off in the base class
        self["lighting"] = ""
        self["receive_shadow"] = wobject.receive_shadow

        # Per-vertex color, colormap, or a plane color?
        self["colorspace"] = "srgb"

        color_mode = str(material.color_mode).split(".")[-1]
        if color_mode == "auto":
            if material.map is not None:
                self["color_mode"] = "vertex_map"
                self["color_buffer_channels"] = 0
                self["colorspace"] = material.map.colorspace
            else:
                self["color_mode"] = "uniform"
                self["color_buffer_channels"] = 0
        elif color_mode == "uniform":
            self["color_mode"] = "uniform"
            self["color_buffer_channels"] = 0
        elif color_mode == "vertex":
            nchannels = nchannels_from_format(geometry.colors.format)
            self["color_mode"] = "vertex"
            self["color_buffer_channels"] = nchannels
            if nchannels not in (1, 2, 3, 4):
                raise ValueError(f"Geometry.colors needs 1-4 columns, not {nchannels}")
        elif color_mode == "face":
            nchannels = nchannels_from_format(geometry.colors.format)
            self["color_mode"] = "face"
            self["color_buffer_channels"] = nchannels
            if nchannels not in (1, 2, 3, 4):
                raise ValueError(f"Geometry.colors needs 1-4 columns, not {nchannels}")
        elif color_mode == "vertex_map":
            self["color_mode"] = "vertex_map"
            self["color_buffer_channels"] = 0
            self["colorspace"] = material.map.colorspace
            if material.map is None:
                raise ValueError(f"Cannot apply colormap is no material.map is set.")
        elif color_mode == "face_map":
            self["color_mode"] = "face_map"
            self["color_buffer_channels"] = 0
            self["colorspace"] = material.map.colorspace
            if material.map is None:
                raise ValueError(f"Cannot apply colormap is no material.map is set.")
        else:
            raise RuntimeError(f"Unknown color_mode: '{color_mode}'")

    def get_bindings(self, wobject, shared):
        geometry = wobject.geometry
        material = wobject.material

        # We're assuming the presence of an index buffer for now
        assert getattr(geometry, "indices", None)

        # Triangles or quads?
        if geometry.indices.data is not None and geometry.indices.data.shape[-1] == 4:
            self["indexer"] = 6
        else:
            self["indexer"] = 3

        # Normals. Usually it'd be given. If not, we'll calculate it from the vertices.
        if getattr(geometry, "normals", None) is not None:
            normal_buffer = geometry.normals
        else:
            if geometry.indices.data.shape[-1] == 4:
                n1 = normals_from_vertices(
                    geometry.positions.data, geometry.indices.data[..., :3]
                )
                n2 = normals_from_vertices(
                    geometry.positions.data, geometry.indices.data[..., [0, 2, 3]]
                )
                normal_data = (n1 + n2) / 2
            else:
                normal_data = normals_from_vertices(
                    geometry.positions.data, geometry.indices.data
                )
            normal_buffer = Buffer(normal_data)

        # Init bindings
        rbuffer = "buffer/read_only_storage"
        bindings = [
            Binding("u_stdinfo", "buffer/uniform", shared.uniform_buffer),
            Binding("u_wobject", "buffer/uniform", wobject.uniform_buffer),
            Binding("u_material", "buffer/uniform", material.uniform_buffer),
            Binding("s_indices", rbuffer, geometry.indices, "VERTEX"),
            Binding("s_positions", rbuffer, geometry.positions, "VERTEX"),
            Binding("s_normals", rbuffer, normal_buffer, "VERTEX"),
        ]

        if hasattr(geometry, "texcoords1") and geometry.texcoords1 is not None:
            bindings.append(
                Binding("s_texcoords1", rbuffer, geometry.texcoords1, "VERTEX")
            )
            self["use_texcoords1"] = True

        if self["color_mode"] in ("vertex", "face"):
            bindings.append(Binding("s_colors", rbuffer, geometry.colors, "VERTEX"))
        elif self["color_mode"] in ("vertex_map", "face_map"):
            bindings.extend(
                self.define_texcoords_and_colormap(
                    material.map, geometry.texcoords, material.map_interpolation
                )
            )

        if self["use_skinning"]:
            # Skinning requires skin_index and skin_weight buffers
            assert hasattr(geometry, "skin_indices") and hasattr(
                geometry, "skin_weights"
            )

            bindings.append(
                Binding("s_skin_indices", rbuffer, geometry.skin_indices, "VERTEX")
            )
            bindings.append(
                Binding("s_skin_weights", rbuffer, geometry.skin_weights, "VERTEX")
            )

            # Skinning requires a bone_matrices buffer

            skeleton = wobject.skeleton

            bindings.append(
                Binding(
                    "u_bone_matrices",
                    "buffer/uniform",
                    skeleton.bone_matrices_buffer,
                    "VERTEX",
                )
            )

        F = "FRAGMENT"  # noqa: N806
        sampling = "sampler/filtering"
        sampler = GfxSampler(material.map_interpolation, "repeat")
        texturing = "texture/auto"

        # set envmap configs
        if getattr(material, "env_map", None):
            self._check_texture(material.env_map, 6)
            # TODO: Support envmap not only cube, but also equirect (hdr format)
            view = GfxTextureView(material.env_map, view_dim="cube")
            bindings.append(Binding("s_env_map", sampling, sampler, F))
            bindings.append(Binding("t_env_map", texturing, view, F))

            if isinstance(material, MeshStandardMaterial):
                self["use_IBL"] = True
            elif isinstance(material, MeshBasicMaterial):
                self["use_env_map"] = True
                self["env_combine_mode"] = getattr(
                    material, "env_combine_mode", "MULTIPLY"
                )

            self["env_mapping_mode"] = getattr(
                material, "env_mapping_mode", "CUBE-REFLECTION"
            )

        # set lightmap configs
        if getattr(material, "light_map", None):
            if "use_texcoords1" not in self.kwargs:
                raise ValueError(
                    "Light map requires a second set of texture coordinates (geometry.texcoords1), but it is not present."
                )
            else:
                self._check_texture(material.light_map)
                view = GfxTextureView(material.light_map, view_dim="2d")
                self["use_light_map"] = True
                bindings.append(Binding("s_light_map", sampling, sampler, F))
                bindings.append(Binding("t_light_map", texturing, view, F))

        # set aomap configs
        if getattr(material, "ao_map", None):
            if "use_texcoords1" not in self.kwargs:
                raise ValueError(
                    "AoMap requires a second set of texture coordinates (geometry.texcoords1), but it is not present."
                )
            else:
                self._check_texture(material.ao_map)
                view = GfxTextureView(material.ao_map, view_dim="2d")
                self["use_ao_map"] = True
                bindings.append(Binding("s_ao_map", sampling, sampler, F))
                bindings.append(Binding("t_ao_map", texturing, view, F))

        # Define shader code for binding
        bindings = {i: binding for i, binding in enumerate(bindings)}
        self.define_bindings(0, bindings)

        # Instanced meshes have an extra storage buffer that we add manually
        bindings1 = {}  # non-auto-generated bindings
        if self["instanced"]:
            bindings1[0] = Binding(
                "s_instance_infos", rbuffer, wobject.instance_buffer, "VERTEX"
            )

        return {
            0: bindings,
            1: bindings1,
        }

    def get_pipeline_info(self, wobject, shared):
        material = wobject.material

        topology = wgpu.PrimitiveTopology.triangle_list

        if material.side == "FRONT":
            cull_mode = wgpu.CullMode.back
        elif material.side == "BACK":
            cull_mode = wgpu.CullMode.front
        else:  # material.side == "BOTH"
            cull_mode = wgpu.CullMode.none

        return {
            "primitive_topology": topology,
            "cull_mode": cull_mode,
        }

    def get_render_info(self, wobject, shared):
        geometry = wobject.geometry
        material = wobject.material

        if geometry.indices.data is not None and geometry.indices.data.shape[-1] == 4:
            offset, size = geometry.indices.draw_range
            offset, size = 6 * offset, 6 * size
        else:
            offset, size = geometry.indices.draw_range
            offset, size = 3 * offset, 3 * size

        n_instances = 1
        if self["instanced"]:
            n_instances = wobject.instance_buffer.nitems

        render_mask = wobject.render_mask
        if not render_mask:
            render_mask = RenderMask.all
            if material.is_transparent:
                render_mask = RenderMask.transparent
            elif self["color_mode"] == "uniform":
                if material.color_is_transparent:
                    render_mask = RenderMask.transparent
                else:
                    render_mask = RenderMask.opaque
            elif self["color_mode"] in ("vertex", "face"):
                if self["color_buffer_channels"] in (1, 3):
                    render_mask = RenderMask.opaque
            elif self["color_mode"] in ("vertex_map", "face_map"):
                if self["colormap_nchannels"] in (1, 3):
                    render_mask = RenderMask.opaque
            elif self["color_mode"] == "normal":
                render_mask = RenderMask.opaque
            else:
                raise RuntimeError(f"Unexpected color mode {self['color_mode']}")

        return {
            "indices": (size, n_instances, offset, 0),
            "render_mask": render_mask,
        }

<<<<<<< HEAD
    def get_code(self):
        return (
            self.code_definitions()
            + self.code_common()
            + self.code_lighting()
            + self.code_vertex()
            + self.code_fragment()
        )

    def code_vertex(self):
        return """

        struct VertexInput {
            @builtin(vertex_index) vertex_index : u32,
            $$ if instanced
            @builtin(instance_index) instance_index : u32,
            $$ endif
        };

        $$ if instanced
        struct InstanceInfo {
            transform: mat4x4<f32>,
            id: u32,
        };
        @group(1) @binding(0)
        var<storage,read> s_instance_infos: array<InstanceInfo>;
        $$ endif

        fn get_sign_of_det_of_4x4(m: mat4x4<f32>) -> f32 {
            // We know/assume that the matrix is a homogeneous matrix,
            // so that only the 3x3 region is relevant for the determinant,
            // which is faster to calculate than the det of the 4x4.
            let m3 = mat3x3<f32>(m[0].xyz, m[1].xyz, m[2].xyz);
            return sign(determinant(m3));
        }

        fn dist_pt_line(x1: f32, y1: f32, x2: f32, y2: f32, x3: f32, y3: f32) -> f32 {
         // Distance of pt (x3,y3) to line with coords(x1,y1) (x2,y2)
         return abs((x2 - x1) * (y1 - y3) - (x1 - x3) * (y2 - y1)) / sqrt((x2-x1)*(x2-x1) + (y2-y1)*(y2-y1));
        }

        @vertex
        fn vs_main(in: VertexInput) -> Varyings {

            // Get world transform
            $$ if instanced
                let instance_info = s_instance_infos[in.instance_index];
                let world_transform = u_wobject.world_transform * instance_info.transform;
            $$ else
                let world_transform = u_wobject.world_transform;
            $$ endif

            // Select what face we're at
            let index = i32(in.vertex_index);
            let face_index = index / {{indexer}};
            var sub_index = index % {{indexer}};
            var face_sub_index = 0;

            // for quads assuming the vertices are oriented, the triangles are 0 1 2 and 0 2 3
            $$ if indexer == 6
                var quad_map = array<i32,6>(0, 1, 2, 0, 2, 3);
                //face_sub_index returns 0 or 1 in picking for quads. So the triangle of the quad can be identified.
                var face_map = array<i32,6>(0, 0, 0, 1, 1, 1);
                face_sub_index = face_map[sub_index];
                sub_index = quad_map[sub_index];
            $$ endif

            // If a transform has an uneven number of negative scales, the 3 vertices
            // that make up the face are such that the GPU will mix up front and back
            // faces, producing an incorrect is_front. We can detect this from the
            // sign of the determinant, and reorder the faces to fix it. Note that
            // the projection_transform is not included here, because it cannot be
            // set with the public API and we assume that it does not include a flip.
            let winding_world = get_sign_of_det_of_4x4(world_transform);
            let winding_cam = get_sign_of_det_of_4x4(u_stdinfo.cam_transform);
            let must_flip_sub_index = winding_world * winding_cam < 0.0;
            // If necessary, and the sub_index is even, e.g. 0 or 2, we flip it to the other.
            // Flipping 0 and 2, because they are present in both triangles of a quad.
            if (must_flip_sub_index && sub_index % 2 == 0) {
                sub_index = select(0, 2, sub_index == 0);
            }

            // Sample
            let vii = load_s_indices(face_index);
            let i0 = i32(vii[sub_index]);

            // Get vertex position
            var raw_pos = load_s_positions(i0);
            var raw_normal = load_s_normals(i0);

            // skinning
            $$ if use_skinning
                let skin_index = load_s_skin_indices(i0);
                let skin_weight = load_s_skin_weights(i0);
                let bind_matrix = u_wobject.bind_matrix;
                let bind_matrix_inv = u_wobject.bind_matrix_inv;

                let bone_mat_x = u_bone_matrices[skin_index.x].bone_matrices;
                let bone_mat_y = u_bone_matrices[skin_index.y].bone_matrices;
                let bone_mat_z = u_bone_matrices[skin_index.z].bone_matrices;
                let bone_mat_w = u_bone_matrices[skin_index.w].bone_matrices;

                // Calculate the skinned position
                // let skinned_pos = bind_matrix * vec4<f32>(raw_pos, 1.0);

                var skin_matrix = mat4x4<f32>();
                skin_matrix += skin_weight.x * bone_mat_x;
                skin_matrix += skin_weight.y * bone_mat_y;
                skin_matrix += skin_weight.z * bone_mat_z;
                skin_matrix += skin_weight.w * bone_mat_w;
                skin_matrix = bind_matrix_inv * skin_matrix * bind_matrix;

                // var skinned = vec4<f32>(0.0, 0.0, 0.0, 0.0);
                // skinned += bone_mat_x * skinned_pos * skin_weight.x;
                // skinned += bone_mat_y * skinned_pos * skin_weight.y;
                // skinned += bone_mat_z * skinned_pos * skin_weight.z;
                // skinned += bone_mat_w * skinned_pos * skin_weight.w;

                raw_pos = (skin_matrix * vec4<f32>(raw_pos, 1.0)).xyz;

                // Calculate the skinned normal
                // var skin_matrix = skin_weight.x * bone_mat_x + skin_weight.y * bone_mat_y + skin_weight.z * bone_mat_z + skin_weight.w * bone_mat_w;
                // skin_matrix = bind_matrix_inv * skin_matrix * bind_matrix;

                raw_normal = (skin_matrix * vec4<f32>(raw_normal, 0.0)).xyz;


            $$ endif


            // Get vertex position

            let world_pos = world_transform * vec4<f32>(raw_pos, 1.0);
            var ndc_pos = u_stdinfo.projection_transform * u_stdinfo.cam_transform * world_pos;

            // For the wireframe we also need the ndc_pos of the other vertices of this face
            $$ if wireframe
                $$ for i in ((1, 2, 3) if indexer == 3 else (1, 2, 3, 4))
                    let raw_pos{{ i }} = load_s_positions(i32(vii[{{ i - 1 }}]));
                    let world_pos{{ i }} = world_transform * vec4<f32>(raw_pos{{ i }}, 1.0);
                    let ndc_pos{{ i }} = u_stdinfo.projection_transform * u_stdinfo.cam_transform * world_pos{{ i }};
                $$ endfor
                let depth_offset = -0.0001;  // to put the mesh slice atop a mesh
                ndc_pos.z = ndc_pos.z + depth_offset;
            $$ endif

            // Prepare output
            var varyings: Varyings;

            // Set position
            varyings.world_pos = vec3<f32>(world_pos.xyz / world_pos.w);
            varyings.position = vec4<f32>(ndc_pos.xyz, ndc_pos.w);

            // per-vertex or per-face coloring
            $$ if color_mode == 'face' or color_mode == 'vertex'
                $$ if color_mode == 'face'
                    let color_index = face_index;
                $$ else
                    let color_index = i0;
                $$ endif
                $$ if color_buffer_channels == 1
                    let cvalue = load_s_colors(color_index);
                    varyings.color = vec4<f32>(cvalue, cvalue, cvalue, 1.0);
                $$ elif color_buffer_channels == 2
                    let cvalue = load_s_colors(color_index);
                    varyings.color = vec4<f32>(cvalue.r, cvalue.r, cvalue.r, cvalue.g);
                $$ elif color_buffer_channels == 3
                    varyings.color = vec4<f32>(load_s_colors(color_index), 1.0);
                $$ elif color_buffer_channels == 4
                    varyings.color = vec4<f32>(load_s_colors(color_index));
                $$ endif
            $$ endif

            // How to index into tex-coords
            $$ if color_mode == 'face_map'
            let tex_coord_index = face_index;
            $$ else
            let tex_coord_index = i0;
            $$ endif

            // Set texture coords
            $$ if colormap_dim == '1d'
            varyings.texcoord = f32(load_s_texcoords(tex_coord_index));
            $$ elif colormap_dim == '2d'
            varyings.texcoord = vec2<f32>(load_s_texcoords(tex_coord_index));
            $$ elif colormap_dim == '3d'
            varyings.texcoord = vec3<f32>(load_s_texcoords(tex_coord_index));
            $$ endif

            $$ if use_texcoords1 is defined
            varyings.texcoord1 = vec2<f32>(load_s_texcoords1(tex_coord_index));
            $$ endif

            // Set the normal
            // Transform the normal to world space
            // Note that the world transform matrix cannot be directly applied to the normal
            let normal_matrix = transpose(u_wobject.world_transform_inv);
            let world_normal = normalize((normal_matrix * vec4<f32>(raw_normal, 0.0)).xyz);

            varyings.normal = vec3<f32>(world_normal);
            varyings.geometry_normal = vec3<f32>(raw_normal);
            varyings.winding_cam = f32(winding_cam);

            // Set wireframe barycentric-like coordinates
            $$ if wireframe
                $$ if indexer == 3
                    $$ for i in (1, 2, 3)
                        let p{{ i }} = (ndc_pos{{ i }}.xy / ndc_pos{{ i }}.w) * u_stdinfo.logical_size * 0.5;
                    $$ endfor
                    let dist1 = dist_pt_line(p2.x,p2.y,p3.x,p3.y,p1.x,p1.y);
                    let dist2 = dist_pt_line(p1.x,p1.y,p3.x,p3.y,p2.x,p2.y);
                    let dist3 = dist_pt_line(p1.x,p1.y,p2.x,p2.y,p3.x,p3.y);
                    var arr_wireframe_coords = array<vec3<f32>, 3>(
                        vec3<f32>(dist1, 0.0, 0.0), vec3<f32>(0.0, dist2, 0.0), vec3<f32>(0.0, 0.0, dist3)
                    );
                    varyings.wireframe_coords = vec3<f32>(arr_wireframe_coords[sub_index]);  // in logical pixels
                $$ elif indexer == 6
                    $$ for i in (1, 2, 3, 4)
                        let p{{ i }} = (ndc_pos{{ i }}.xy / ndc_pos{{ i }}.w) * u_stdinfo.logical_size * 0.5;
                    $$ endfor
                    //dist of vertex 1 to segment 23
                    let dist1_23 = dist_pt_line(p2.x,p2.y,p3.x,p3.y,p1.x,p1.y);
                    //dist of vertex 1 to segment 34
                    let dist1_34 = dist_pt_line(p3.x,p3.y,p4.x,p4.y,p1.x,p1.y);

                    //dist of vertex 2 to segment 34
                    let dist2_34 = dist_pt_line(p3.x,p3.y,p4.x,p4.y,p2.x,p2.y);
                    //dist of vertex 2 to segment 14
                    let dist2_14 = dist_pt_line(p1.x,p1.y,p4.x,p4.y,p2.x,p2.y);

                    //dist of vertex 3 to segment 12
                    let dist3_12 = dist_pt_line(p1.x,p1.y,p2.x,p2.y,p3.x,p3.y);
                    //dist of vertex 3 to segment 14
                    let dist3_14 = dist_pt_line(p1.x,p1.y,p4.x,p4.y,p3.x,p3.y);

                    //dist of vertex 4 to segment 12
                    let dist4_12 = dist_pt_line(p2.x,p2.y,p1.x,p1.y,p4.x,p4.y);
                    //dist of vertex 4 to segment 23
                    let dist4_23 = dist_pt_line(p2.x,p2.y,p3.x,p3.y,p4.x,p4.y);

                    //segments 12 23 34 41
                    var arr_wireframe_coords = array<vec4<f32>, 4>(
                        vec4<f32>( 0.0, dist1_23,dist1_34, 0.0),
                        vec4<f32>(0.0, 0.0, dist2_34, dist2_14),
                        vec4<f32>( dist3_12 ,0.0, 0.0, dist3_14),
                        vec4<f32>( dist4_12,dist4_23, 0.0, 0.0)
                        );
                    varyings.wireframe_coords = vec4<f32>(arr_wireframe_coords[sub_index]);  // in logical pixels
                $$ endif
            $$ endif

            // Set varyings for picking. We store the face_index, and 3 weights
            // that indicate how close the fragment is to each vertex (barycentric
            // coordinates). This allows the selection of the nearest vertex or edge.
            $$ if instanced
                let pick_id = instance_info.id;
            $$ else
                let pick_id = u_wobject.id;
            $$ endif

            varyings.pick_id = u32(pick_id);
            $$ if indexer == 3
            varyings.pick_idx = u32(face_index);
            $$ else
            varyings.pick_idx = u32(face_index * 2 + face_sub_index);
            $$ endif

            var arr_pick_coords = array<vec3<f32>, 4>(vec3<f32>(1.0, 0.0, 0.0),
                                                      vec3<f32>(0.0, 1.0, 0.0),
                                                      vec3<f32>(0.0, 0.0, 1.0),
                                                      vec3<f32>(0.0, 1.0, 0.0),  // the 2nd triangle in a quad
                                                      );
            varyings.pick_coords = vec3<f32>(arr_pick_coords[sub_index]);

            return varyings;
        }

    """

    def code_fragment(self):
        return """

        @fragment
        fn fs_main(varyings: Varyings, @builtin(front_facing) is_front: bool) -> FragmentOutput {

            // Get the surface normal from the geometry.
            // This is the unflipped normal, because thet NormalMaterial needs that.
            var surface_normal = normalize(vec3<f32>(varyings.normal));
            $$ if flat_shading
                let u = dpdx(varyings.world_pos);
                let v = dpdy(varyings.world_pos);
                surface_normal = normalize(cross(u, v));
                // Because this normal is derived from the world_pos, it has been corrected
                // for some of the winding, but not all. We apply the below steps to
                // bring it in the same state as the regular (non-flat) shading.
                surface_normal = select(-surface_normal, surface_normal, varyings.winding_cam < 0.0);
                surface_normal = select(-surface_normal, surface_normal, is_front);
            $$ endif

            $$ if color_mode == 'vertex' or color_mode == 'face'
                let color_value = varyings.color;
                let albeido = color_value.rgb;
            $$ elif color_mode == 'vertex_map' or color_mode == 'face_map'
                let color_value = sample_colormap(varyings.texcoord);
                let albeido = color_value.rgb;  // no more colormap
            $$ elif color_mode == 'normal'
                let albeido = normalize(surface_normal) * 0.5 + 0.5;
                let color_value = vec4<f32>(albeido, 1.0);
            $$ else
                let color_value = u_material.color;
                let albeido = color_value.rgb;
            $$ endif

            // Move to physical colorspace (linear photon count) so we can do math
            $$ if colorspace == 'srgb'
                let physical_albeido = srgb2physical(albeido);
            $$ else
                let physical_albeido = albeido;
            $$ endif
            let opacity = color_value.a * u_material.opacity;

            // Get normal used to calculate lighting or reflection
            $$ if lighting or use_env_map is defined
                // Get view direction
                let view = select(
                    normalize(u_stdinfo.cam_transform_inv[3].xyz - varyings.world_pos),
                    ( u_stdinfo.cam_transform_inv * vec4<f32>(0.0, 0.0, 1.0, 0.0) ).xyz,
                    is_orthographic()
                );
                // Get normal used to calculate lighting
                var normal = select(-surface_normal, surface_normal, is_front);
                $$ if use_normal_map is defined
                    let normal_map = textureSample( t_normal_map, s_normal_map, varyings.texcoord ) * 2.0 - 1.0;
                    let normal_map_scale = vec3<f32>( normal_map.xy * u_material.normal_scale, normal_map.z );
                    normal = perturbNormal2Arb(view, normal, normal_map_scale, varyings.texcoord, is_front);
                $$ endif
            $$ endif

            // Lighting
            $$ if lighting
                // Do the math
                var physical_color = lighting_{{ lighting }}(varyings, normal, view, physical_albeido);
            $$ else
                var physical_color = physical_albeido;

                // Light map (pre-baked lighting)
                $$ if use_light_map is defined
                    let light_map_color = srgb2physical( textureSample( t_light_map, s_light_map, varyings.texcoord1 ).rgb );
                    physical_color *= light_map_color * u_material.light_map_intensity * RECIPROCAL_PI;
                $$ endif

                // Ambient occlusion
                $$ if use_ao_map is defined
                    let ao_map_intensity = u_material.ao_map_intensity;
                    let ambientOcclusion = ( textureSample( t_ao_map, s_ao_map, varyings.texcoord1 ).r - 1.0 ) * ao_map_intensity + 1.0;
                    physical_color *= ambientOcclusion;
                $$ endif
            $$ endif

            // Environment mapping
            $$ if use_env_map is defined
                let reflectivity = u_material.reflectivity;
                let specular_strength = 1.0; // TODO: support specular_map
                $$ if env_mapping_mode == "CUBE-REFLECTION"
                    var reflectVec = reflect( -view, normal );
                $$ elif env_mapping_mode == "CUBE-REFRACTION"
                    var reflectVec = refract( -view, normal, u_material.refraction_ratio );
                $$ endif
                var env_color_srgb = textureSample( t_env_map, s_env_map, vec3<f32>( -reflectVec.x, reflectVec.yz) );
                let env_color = srgb2physical(env_color_srgb.rgb); // TODO: maybe already in linear-space
                $$ if env_combine_mode == 'MULTIPLY'
                    physical_color = mix(physical_color, physical_color * env_color.xyz, specular_strength * reflectivity);
                $$ elif env_combine_mode == 'MIX'
                    physical_color = mix(physical_color, env_color.xyz, specular_strength * reflectivity);
                $$ elif env_combine_mode == 'ADD'
                    physical_color = physical_color + env_color.xyz * specular_strength * reflectivity;
                $$ endif
            $$ endif

            $$ if wireframe
                $$ if indexer == 3
                let distance_from_edge = min(varyings.wireframe_coords.x, min(varyings.wireframe_coords.y, varyings.wireframe_coords.z));
                $$ else
                let distance_from_edge = min(varyings.wireframe_coords.x, min(varyings.wireframe_coords.y, min(varyings.wireframe_coords.z, varyings.wireframe_coords.a)));
                $$ endif
                if (distance_from_edge > 0.5 * u_material.wireframe) {
                    discard;
                }
            $$ endif

            let out_color = vec4<f32>(physical_color, opacity);

            // Wrap up

            apply_clipping_planes(varyings.world_pos);
            var out = get_fragment_output(varyings.position.z, out_color);

            $$ if write_pick
            // The wobject-id must be 20 bits. In total it must not exceed 64 bits.
            out.pick = (
                pick_pack(varyings.pick_id, 20) +
                pick_pack(varyings.pick_idx, 26) +
                pick_pack(u32(varyings.pick_coords.x * 63.0), 6) +
                pick_pack(u32(varyings.pick_coords.y * 63.0), 6) +
                pick_pack(u32(varyings.pick_coords.z * 63.0), 6)
            );
            $$ endif

            return out;
        }

        """

    def code_lighting(self):
        return ""

=======
>>>>>>> b0b93389
    def _check_texture(self, t, size2=1):
        assert isinstance(t, Texture)
        assert t.size[2] == size2
        fmt = to_texture_format(t.format)
        assert "norm" in fmt or "float" in fmt

    def get_code(self):
        return load_wgsl("mesh.wgsl")


@register_wgpu_render_function(Mesh, MeshNormalMaterial)
class MeshNormalShader(MeshShader):
    def __init__(self, wobject):
        super().__init__(wobject)
        self["color_mode"] = "normal"
        self["colormap_dim"] = ""  # disable texture if there happens to be one


@register_wgpu_render_function(Mesh, MeshPhongMaterial)
class MeshPhongShader(MeshShader):
    def __init__(self, wobject):
        super().__init__(wobject)
        self["lighting"] = "phong"


@register_wgpu_render_function(Mesh, MeshStandardMaterial)
class MeshStandardShader(MeshShader):
    def __init__(self, wobject):
        super().__init__(wobject)
        self["lighting"] = "pbr"

    def get_bindings(self, wobject, shared):
        result = super().get_bindings(wobject, shared)

        geometry = wobject.geometry
        material = wobject.material

        bindings = []

        F = "FRAGMENT"  # noqa: N806
        sampling = "sampler/filtering"
        sampler = GfxSampler(material.map_interpolation, "repeat")
        texturing = "texture/auto"

        # We need uv to use the maps, so if uv not exist, ignore all maps
        if hasattr(geometry, "texcoords") and geometry.texcoords is not None:
            # Texcoords must always be nx2 since it used for all texture maps.
            nchannels = nchannels_from_format(geometry.texcoords.format)
            if not (geometry.texcoords.data.ndim == 2 and nchannels == 2):
                raise ValueError("For standard material, the texcoords must be Nx2")

            if material.normal_map is not None:
                self._check_texture(material.normal_map)
                view = GfxTextureView(material.normal_map, view_dim="2d")
                self["use_normal_map"] = True
                bindings.append(Binding("s_normal_map", sampling, sampler, F))
                bindings.append(Binding("t_normal_map", texturing, view, F))

            if material.roughness_map is not None:
                self._check_texture(material.roughness_map)
                view = GfxTextureView(material.roughness_map, view_dim="2d")
                self["use_roughness_map"] = True
                bindings.append(Binding("s_roughness_map", sampling, sampler, F))
                bindings.append(Binding("t_roughness_map", texturing, view, F))

            if material.metalness_map is not None:
                self._check_texture(material.metalness_map)
                view = GfxTextureView(material.metalness_map, view_dim="2d")
                self["use_metalness_map"] = True
                bindings.append(Binding("s_metalness_map", sampling, sampler, F))
                bindings.append(Binding("t_metalness_map", texturing, view, F))

            if material.emissive_map is not None:
                self._check_texture(material.emissive_map)
                view = GfxTextureView(material.emissive_map, view_dim="2d")
                self["use_emissive_map"] = True
                bindings.append(Binding("s_emissive_map", sampling, sampler, F))
                bindings.append(Binding("t_emissive_map", texturing, view, F))

        # Define shader code for binding
        bindings = {i: binding for i, binding in enumerate(bindings)}
        self.define_bindings(2, bindings)

        # Update result
        result[2] = bindings
        return result


@register_wgpu_render_function(Mesh, MeshNormalLinesMaterial)
class MeshNormalLinesShader(MeshShader):
    def __init__(self, wobject):
        super().__init__(wobject)
        self["color_mode"] = "uniform"
        self["lighting"] = ""
        self["wireframe"] = False

    def get_pipeline_info(self, wobject, shared):
        d = super().get_pipeline_info(wobject, shared)
        d["primitive_topology"] = wgpu.PrimitiveTopology.line_list
        return d

    def get_render_info(self, wobject, shared):
        # We directly look at the vertex data, so geometry.indices.draw_range is ignored.
        d = super().get_render_info(wobject, shared)
        d["indices"] = wobject.geometry.positions.nitems * 2, d["indices"][1]
        return d

    def get_code(self):
        return load_wgsl("mesh_normal_lines.wgsl")


@register_wgpu_render_function(Mesh, MeshSliceMaterial)
class MeshSliceShader(BaseShader):
    """Shader for rendering mesh slices."""

    type = "render"

    def __init__(self, wobject):
        super().__init__(wobject)

        material = wobject.material
        geometry = wobject.geometry

        color_mode = str(material.color_mode).split(".")[-1]
        if color_mode == "auto":
            if material.map is not None:
                self["color_mode"] = "vertex_map"
                self["color_buffer_channels"] = 0
            else:
                self["color_mode"] = "uniform"
                self["color_buffer_channels"] = 0
        elif color_mode == "uniform":
            self["color_mode"] = "uniform"
            self["color_buffer_channels"] = 0
        elif color_mode == "vertex":
            nchannels = nchannels_from_format(geometry.colors.format)
            self["color_mode"] = "vertex"
            self["color_buffer_channels"] = nchannels
            if nchannels not in (1, 2, 3, 4):
                raise ValueError(f"Geometry.colors needs 1-4 columns, not {nchannels}")
        elif color_mode == "face":
            nchannels = nchannels_from_format(geometry.colors.format)
            self["color_mode"] = "face"
            self["color_buffer_channels"] = nchannels
            if nchannels not in (1, 2, 3, 4):
                raise ValueError(f"Geometry.colors needs 1-4 columns, not {nchannels}")
        elif color_mode == "vertex_map":
            self["color_mode"] = "vertex_map"
            self["color_buffer_channels"] = 0
            if material.map is None:
                raise ValueError(f"Cannot apply colormap is no material.map is set.")
        elif color_mode == "face_map":
            self["color_mode"] = "face_map"
            self["color_buffer_channels"] = 0
            if material.map is None:
                raise ValueError(f"Cannot apply colormap is no material.map is set.")
        else:
            raise RuntimeError(f"Unknown color_mode: '{color_mode}'")

    def get_bindings(self, wobject, shared):
        # It would technically be possible to implement colormapping or
        # per-vertex colors, but its a tricky dance to get the per-vertex
        # data (e.g. texcoords) into a varying. And because the visual
        # result is a line, its likely that in most use-cases a uniform
        # color is preferred anyway. So for now we don't implement that.

        geometry = wobject.geometry
        material = wobject.material

        # Init uniform bindings
        bindings = [
            Binding("u_stdinfo", "buffer/uniform", shared.uniform_buffer),
            Binding("u_wobject", "buffer/uniform", wobject.uniform_buffer),
            Binding("u_material", "buffer/uniform", material.uniform_buffer),
        ]

        # We're assuming the presence of an index buffer for now
        assert getattr(geometry, "indices", None)

        # Init storage buffer bindings
        rbuffer = "buffer/read_only_storage"
        bindings.append(Binding("s_indices", rbuffer, geometry.indices, "VERTEX"))
        bindings.append(Binding("s_positions", rbuffer, geometry.positions, "VERTEX"))

        # Bindings for color
        if self["color_mode"] in ("vertex", "face"):
            bindings.append(Binding("s_colors", rbuffer, geometry.colors, "VERTEX"))
        elif self["color_mode"] in ("vertex_map", "face_map"):
            bindings.extend(
                self.define_texcoords_and_colormap(
                    material.map, geometry.texcoords, material.map_interpolation
                )
            )

        # Let the shader generate code for our bindings
        bindings = {i: binding for i, binding in enumerate(bindings)}
        self.define_bindings(0, bindings)

        return {
            0: bindings,
        }

    def get_pipeline_info(self, wobject, shared):
        return {
            "primitive_topology": wgpu.PrimitiveTopology.triangle_list,
            "cull_mode": wgpu.CullMode.none,
        }

    def get_render_info(self, wobject, shared):
        material = wobject.material  # noqa
        geometry = wobject.geometry

        offset, size = geometry.indices.draw_range
        offset, size = offset * 6, size * 6

        render_mask = 0
        if wobject.render_mask:
            render_mask = wobject.render_mask
        elif material.is_transparent:
            render_mask = RenderMask.transparent
        else:
            # Get what passes are needed for the color
            if self["color_mode"] == "uniform":
                if material.color_is_transparent:
                    render_mask |= RenderMask.transparent
                else:
                    render_mask |= RenderMask.opaque
            elif self["color_mode"] in ("vertex", "face"):
                if self["color_buffer_channels"] in (1, 3):
                    render_mask |= RenderMask.opaque
                else:
                    render_mask |= RenderMask.all
            elif self["color_mode"] in ("vertex_map", "face_map"):
                if self["colormap_nchannels"] in (1, 3):
                    render_mask |= RenderMask.opaque
                else:
                    render_mask |= RenderMask.all
            else:
                raise RuntimeError(f"Unexpected color mode {self['color_mode']}")

        return {
            "indices": (size, 1, offset, 0),
            "render_mask": render_mask,
        }

    def get_code(self):
        return load_wgsl("mesh_slice.wgsl")<|MERGE_RESOLUTION|>--- conflicted
+++ resolved
@@ -299,425 +299,6 @@
             "render_mask": render_mask,
         }
 
-<<<<<<< HEAD
-    def get_code(self):
-        return (
-            self.code_definitions()
-            + self.code_common()
-            + self.code_lighting()
-            + self.code_vertex()
-            + self.code_fragment()
-        )
-
-    def code_vertex(self):
-        return """
-
-        struct VertexInput {
-            @builtin(vertex_index) vertex_index : u32,
-            $$ if instanced
-            @builtin(instance_index) instance_index : u32,
-            $$ endif
-        };
-
-        $$ if instanced
-        struct InstanceInfo {
-            transform: mat4x4<f32>,
-            id: u32,
-        };
-        @group(1) @binding(0)
-        var<storage,read> s_instance_infos: array<InstanceInfo>;
-        $$ endif
-
-        fn get_sign_of_det_of_4x4(m: mat4x4<f32>) -> f32 {
-            // We know/assume that the matrix is a homogeneous matrix,
-            // so that only the 3x3 region is relevant for the determinant,
-            // which is faster to calculate than the det of the 4x4.
-            let m3 = mat3x3<f32>(m[0].xyz, m[1].xyz, m[2].xyz);
-            return sign(determinant(m3));
-        }
-
-        fn dist_pt_line(x1: f32, y1: f32, x2: f32, y2: f32, x3: f32, y3: f32) -> f32 {
-         // Distance of pt (x3,y3) to line with coords(x1,y1) (x2,y2)
-         return abs((x2 - x1) * (y1 - y3) - (x1 - x3) * (y2 - y1)) / sqrt((x2-x1)*(x2-x1) + (y2-y1)*(y2-y1));
-        }
-
-        @vertex
-        fn vs_main(in: VertexInput) -> Varyings {
-
-            // Get world transform
-            $$ if instanced
-                let instance_info = s_instance_infos[in.instance_index];
-                let world_transform = u_wobject.world_transform * instance_info.transform;
-            $$ else
-                let world_transform = u_wobject.world_transform;
-            $$ endif
-
-            // Select what face we're at
-            let index = i32(in.vertex_index);
-            let face_index = index / {{indexer}};
-            var sub_index = index % {{indexer}};
-            var face_sub_index = 0;
-
-            // for quads assuming the vertices are oriented, the triangles are 0 1 2 and 0 2 3
-            $$ if indexer == 6
-                var quad_map = array<i32,6>(0, 1, 2, 0, 2, 3);
-                //face_sub_index returns 0 or 1 in picking for quads. So the triangle of the quad can be identified.
-                var face_map = array<i32,6>(0, 0, 0, 1, 1, 1);
-                face_sub_index = face_map[sub_index];
-                sub_index = quad_map[sub_index];
-            $$ endif
-
-            // If a transform has an uneven number of negative scales, the 3 vertices
-            // that make up the face are such that the GPU will mix up front and back
-            // faces, producing an incorrect is_front. We can detect this from the
-            // sign of the determinant, and reorder the faces to fix it. Note that
-            // the projection_transform is not included here, because it cannot be
-            // set with the public API and we assume that it does not include a flip.
-            let winding_world = get_sign_of_det_of_4x4(world_transform);
-            let winding_cam = get_sign_of_det_of_4x4(u_stdinfo.cam_transform);
-            let must_flip_sub_index = winding_world * winding_cam < 0.0;
-            // If necessary, and the sub_index is even, e.g. 0 or 2, we flip it to the other.
-            // Flipping 0 and 2, because they are present in both triangles of a quad.
-            if (must_flip_sub_index && sub_index % 2 == 0) {
-                sub_index = select(0, 2, sub_index == 0);
-            }
-
-            // Sample
-            let vii = load_s_indices(face_index);
-            let i0 = i32(vii[sub_index]);
-
-            // Get vertex position
-            var raw_pos = load_s_positions(i0);
-            var raw_normal = load_s_normals(i0);
-
-            // skinning
-            $$ if use_skinning
-                let skin_index = load_s_skin_indices(i0);
-                let skin_weight = load_s_skin_weights(i0);
-                let bind_matrix = u_wobject.bind_matrix;
-                let bind_matrix_inv = u_wobject.bind_matrix_inv;
-
-                let bone_mat_x = u_bone_matrices[skin_index.x].bone_matrices;
-                let bone_mat_y = u_bone_matrices[skin_index.y].bone_matrices;
-                let bone_mat_z = u_bone_matrices[skin_index.z].bone_matrices;
-                let bone_mat_w = u_bone_matrices[skin_index.w].bone_matrices;
-
-                // Calculate the skinned position
-                // let skinned_pos = bind_matrix * vec4<f32>(raw_pos, 1.0);
-
-                var skin_matrix = mat4x4<f32>();
-                skin_matrix += skin_weight.x * bone_mat_x;
-                skin_matrix += skin_weight.y * bone_mat_y;
-                skin_matrix += skin_weight.z * bone_mat_z;
-                skin_matrix += skin_weight.w * bone_mat_w;
-                skin_matrix = bind_matrix_inv * skin_matrix * bind_matrix;
-
-                // var skinned = vec4<f32>(0.0, 0.0, 0.0, 0.0);
-                // skinned += bone_mat_x * skinned_pos * skin_weight.x;
-                // skinned += bone_mat_y * skinned_pos * skin_weight.y;
-                // skinned += bone_mat_z * skinned_pos * skin_weight.z;
-                // skinned += bone_mat_w * skinned_pos * skin_weight.w;
-
-                raw_pos = (skin_matrix * vec4<f32>(raw_pos, 1.0)).xyz;
-
-                // Calculate the skinned normal
-                // var skin_matrix = skin_weight.x * bone_mat_x + skin_weight.y * bone_mat_y + skin_weight.z * bone_mat_z + skin_weight.w * bone_mat_w;
-                // skin_matrix = bind_matrix_inv * skin_matrix * bind_matrix;
-
-                raw_normal = (skin_matrix * vec4<f32>(raw_normal, 0.0)).xyz;
-
-
-            $$ endif
-
-
-            // Get vertex position
-
-            let world_pos = world_transform * vec4<f32>(raw_pos, 1.0);
-            var ndc_pos = u_stdinfo.projection_transform * u_stdinfo.cam_transform * world_pos;
-
-            // For the wireframe we also need the ndc_pos of the other vertices of this face
-            $$ if wireframe
-                $$ for i in ((1, 2, 3) if indexer == 3 else (1, 2, 3, 4))
-                    let raw_pos{{ i }} = load_s_positions(i32(vii[{{ i - 1 }}]));
-                    let world_pos{{ i }} = world_transform * vec4<f32>(raw_pos{{ i }}, 1.0);
-                    let ndc_pos{{ i }} = u_stdinfo.projection_transform * u_stdinfo.cam_transform * world_pos{{ i }};
-                $$ endfor
-                let depth_offset = -0.0001;  // to put the mesh slice atop a mesh
-                ndc_pos.z = ndc_pos.z + depth_offset;
-            $$ endif
-
-            // Prepare output
-            var varyings: Varyings;
-
-            // Set position
-            varyings.world_pos = vec3<f32>(world_pos.xyz / world_pos.w);
-            varyings.position = vec4<f32>(ndc_pos.xyz, ndc_pos.w);
-
-            // per-vertex or per-face coloring
-            $$ if color_mode == 'face' or color_mode == 'vertex'
-                $$ if color_mode == 'face'
-                    let color_index = face_index;
-                $$ else
-                    let color_index = i0;
-                $$ endif
-                $$ if color_buffer_channels == 1
-                    let cvalue = load_s_colors(color_index);
-                    varyings.color = vec4<f32>(cvalue, cvalue, cvalue, 1.0);
-                $$ elif color_buffer_channels == 2
-                    let cvalue = load_s_colors(color_index);
-                    varyings.color = vec4<f32>(cvalue.r, cvalue.r, cvalue.r, cvalue.g);
-                $$ elif color_buffer_channels == 3
-                    varyings.color = vec4<f32>(load_s_colors(color_index), 1.0);
-                $$ elif color_buffer_channels == 4
-                    varyings.color = vec4<f32>(load_s_colors(color_index));
-                $$ endif
-            $$ endif
-
-            // How to index into tex-coords
-            $$ if color_mode == 'face_map'
-            let tex_coord_index = face_index;
-            $$ else
-            let tex_coord_index = i0;
-            $$ endif
-
-            // Set texture coords
-            $$ if colormap_dim == '1d'
-            varyings.texcoord = f32(load_s_texcoords(tex_coord_index));
-            $$ elif colormap_dim == '2d'
-            varyings.texcoord = vec2<f32>(load_s_texcoords(tex_coord_index));
-            $$ elif colormap_dim == '3d'
-            varyings.texcoord = vec3<f32>(load_s_texcoords(tex_coord_index));
-            $$ endif
-
-            $$ if use_texcoords1 is defined
-            varyings.texcoord1 = vec2<f32>(load_s_texcoords1(tex_coord_index));
-            $$ endif
-
-            // Set the normal
-            // Transform the normal to world space
-            // Note that the world transform matrix cannot be directly applied to the normal
-            let normal_matrix = transpose(u_wobject.world_transform_inv);
-            let world_normal = normalize((normal_matrix * vec4<f32>(raw_normal, 0.0)).xyz);
-
-            varyings.normal = vec3<f32>(world_normal);
-            varyings.geometry_normal = vec3<f32>(raw_normal);
-            varyings.winding_cam = f32(winding_cam);
-
-            // Set wireframe barycentric-like coordinates
-            $$ if wireframe
-                $$ if indexer == 3
-                    $$ for i in (1, 2, 3)
-                        let p{{ i }} = (ndc_pos{{ i }}.xy / ndc_pos{{ i }}.w) * u_stdinfo.logical_size * 0.5;
-                    $$ endfor
-                    let dist1 = dist_pt_line(p2.x,p2.y,p3.x,p3.y,p1.x,p1.y);
-                    let dist2 = dist_pt_line(p1.x,p1.y,p3.x,p3.y,p2.x,p2.y);
-                    let dist3 = dist_pt_line(p1.x,p1.y,p2.x,p2.y,p3.x,p3.y);
-                    var arr_wireframe_coords = array<vec3<f32>, 3>(
-                        vec3<f32>(dist1, 0.0, 0.0), vec3<f32>(0.0, dist2, 0.0), vec3<f32>(0.0, 0.0, dist3)
-                    );
-                    varyings.wireframe_coords = vec3<f32>(arr_wireframe_coords[sub_index]);  // in logical pixels
-                $$ elif indexer == 6
-                    $$ for i in (1, 2, 3, 4)
-                        let p{{ i }} = (ndc_pos{{ i }}.xy / ndc_pos{{ i }}.w) * u_stdinfo.logical_size * 0.5;
-                    $$ endfor
-                    //dist of vertex 1 to segment 23
-                    let dist1_23 = dist_pt_line(p2.x,p2.y,p3.x,p3.y,p1.x,p1.y);
-                    //dist of vertex 1 to segment 34
-                    let dist1_34 = dist_pt_line(p3.x,p3.y,p4.x,p4.y,p1.x,p1.y);
-
-                    //dist of vertex 2 to segment 34
-                    let dist2_34 = dist_pt_line(p3.x,p3.y,p4.x,p4.y,p2.x,p2.y);
-                    //dist of vertex 2 to segment 14
-                    let dist2_14 = dist_pt_line(p1.x,p1.y,p4.x,p4.y,p2.x,p2.y);
-
-                    //dist of vertex 3 to segment 12
-                    let dist3_12 = dist_pt_line(p1.x,p1.y,p2.x,p2.y,p3.x,p3.y);
-                    //dist of vertex 3 to segment 14
-                    let dist3_14 = dist_pt_line(p1.x,p1.y,p4.x,p4.y,p3.x,p3.y);
-
-                    //dist of vertex 4 to segment 12
-                    let dist4_12 = dist_pt_line(p2.x,p2.y,p1.x,p1.y,p4.x,p4.y);
-                    //dist of vertex 4 to segment 23
-                    let dist4_23 = dist_pt_line(p2.x,p2.y,p3.x,p3.y,p4.x,p4.y);
-
-                    //segments 12 23 34 41
-                    var arr_wireframe_coords = array<vec4<f32>, 4>(
-                        vec4<f32>( 0.0, dist1_23,dist1_34, 0.0),
-                        vec4<f32>(0.0, 0.0, dist2_34, dist2_14),
-                        vec4<f32>( dist3_12 ,0.0, 0.0, dist3_14),
-                        vec4<f32>( dist4_12,dist4_23, 0.0, 0.0)
-                        );
-                    varyings.wireframe_coords = vec4<f32>(arr_wireframe_coords[sub_index]);  // in logical pixels
-                $$ endif
-            $$ endif
-
-            // Set varyings for picking. We store the face_index, and 3 weights
-            // that indicate how close the fragment is to each vertex (barycentric
-            // coordinates). This allows the selection of the nearest vertex or edge.
-            $$ if instanced
-                let pick_id = instance_info.id;
-            $$ else
-                let pick_id = u_wobject.id;
-            $$ endif
-
-            varyings.pick_id = u32(pick_id);
-            $$ if indexer == 3
-            varyings.pick_idx = u32(face_index);
-            $$ else
-            varyings.pick_idx = u32(face_index * 2 + face_sub_index);
-            $$ endif
-
-            var arr_pick_coords = array<vec3<f32>, 4>(vec3<f32>(1.0, 0.0, 0.0),
-                                                      vec3<f32>(0.0, 1.0, 0.0),
-                                                      vec3<f32>(0.0, 0.0, 1.0),
-                                                      vec3<f32>(0.0, 1.0, 0.0),  // the 2nd triangle in a quad
-                                                      );
-            varyings.pick_coords = vec3<f32>(arr_pick_coords[sub_index]);
-
-            return varyings;
-        }
-
-    """
-
-    def code_fragment(self):
-        return """
-
-        @fragment
-        fn fs_main(varyings: Varyings, @builtin(front_facing) is_front: bool) -> FragmentOutput {
-
-            // Get the surface normal from the geometry.
-            // This is the unflipped normal, because thet NormalMaterial needs that.
-            var surface_normal = normalize(vec3<f32>(varyings.normal));
-            $$ if flat_shading
-                let u = dpdx(varyings.world_pos);
-                let v = dpdy(varyings.world_pos);
-                surface_normal = normalize(cross(u, v));
-                // Because this normal is derived from the world_pos, it has been corrected
-                // for some of the winding, but not all. We apply the below steps to
-                // bring it in the same state as the regular (non-flat) shading.
-                surface_normal = select(-surface_normal, surface_normal, varyings.winding_cam < 0.0);
-                surface_normal = select(-surface_normal, surface_normal, is_front);
-            $$ endif
-
-            $$ if color_mode == 'vertex' or color_mode == 'face'
-                let color_value = varyings.color;
-                let albeido = color_value.rgb;
-            $$ elif color_mode == 'vertex_map' or color_mode == 'face_map'
-                let color_value = sample_colormap(varyings.texcoord);
-                let albeido = color_value.rgb;  // no more colormap
-            $$ elif color_mode == 'normal'
-                let albeido = normalize(surface_normal) * 0.5 + 0.5;
-                let color_value = vec4<f32>(albeido, 1.0);
-            $$ else
-                let color_value = u_material.color;
-                let albeido = color_value.rgb;
-            $$ endif
-
-            // Move to physical colorspace (linear photon count) so we can do math
-            $$ if colorspace == 'srgb'
-                let physical_albeido = srgb2physical(albeido);
-            $$ else
-                let physical_albeido = albeido;
-            $$ endif
-            let opacity = color_value.a * u_material.opacity;
-
-            // Get normal used to calculate lighting or reflection
-            $$ if lighting or use_env_map is defined
-                // Get view direction
-                let view = select(
-                    normalize(u_stdinfo.cam_transform_inv[3].xyz - varyings.world_pos),
-                    ( u_stdinfo.cam_transform_inv * vec4<f32>(0.0, 0.0, 1.0, 0.0) ).xyz,
-                    is_orthographic()
-                );
-                // Get normal used to calculate lighting
-                var normal = select(-surface_normal, surface_normal, is_front);
-                $$ if use_normal_map is defined
-                    let normal_map = textureSample( t_normal_map, s_normal_map, varyings.texcoord ) * 2.0 - 1.0;
-                    let normal_map_scale = vec3<f32>( normal_map.xy * u_material.normal_scale, normal_map.z );
-                    normal = perturbNormal2Arb(view, normal, normal_map_scale, varyings.texcoord, is_front);
-                $$ endif
-            $$ endif
-
-            // Lighting
-            $$ if lighting
-                // Do the math
-                var physical_color = lighting_{{ lighting }}(varyings, normal, view, physical_albeido);
-            $$ else
-                var physical_color = physical_albeido;
-
-                // Light map (pre-baked lighting)
-                $$ if use_light_map is defined
-                    let light_map_color = srgb2physical( textureSample( t_light_map, s_light_map, varyings.texcoord1 ).rgb );
-                    physical_color *= light_map_color * u_material.light_map_intensity * RECIPROCAL_PI;
-                $$ endif
-
-                // Ambient occlusion
-                $$ if use_ao_map is defined
-                    let ao_map_intensity = u_material.ao_map_intensity;
-                    let ambientOcclusion = ( textureSample( t_ao_map, s_ao_map, varyings.texcoord1 ).r - 1.0 ) * ao_map_intensity + 1.0;
-                    physical_color *= ambientOcclusion;
-                $$ endif
-            $$ endif
-
-            // Environment mapping
-            $$ if use_env_map is defined
-                let reflectivity = u_material.reflectivity;
-                let specular_strength = 1.0; // TODO: support specular_map
-                $$ if env_mapping_mode == "CUBE-REFLECTION"
-                    var reflectVec = reflect( -view, normal );
-                $$ elif env_mapping_mode == "CUBE-REFRACTION"
-                    var reflectVec = refract( -view, normal, u_material.refraction_ratio );
-                $$ endif
-                var env_color_srgb = textureSample( t_env_map, s_env_map, vec3<f32>( -reflectVec.x, reflectVec.yz) );
-                let env_color = srgb2physical(env_color_srgb.rgb); // TODO: maybe already in linear-space
-                $$ if env_combine_mode == 'MULTIPLY'
-                    physical_color = mix(physical_color, physical_color * env_color.xyz, specular_strength * reflectivity);
-                $$ elif env_combine_mode == 'MIX'
-                    physical_color = mix(physical_color, env_color.xyz, specular_strength * reflectivity);
-                $$ elif env_combine_mode == 'ADD'
-                    physical_color = physical_color + env_color.xyz * specular_strength * reflectivity;
-                $$ endif
-            $$ endif
-
-            $$ if wireframe
-                $$ if indexer == 3
-                let distance_from_edge = min(varyings.wireframe_coords.x, min(varyings.wireframe_coords.y, varyings.wireframe_coords.z));
-                $$ else
-                let distance_from_edge = min(varyings.wireframe_coords.x, min(varyings.wireframe_coords.y, min(varyings.wireframe_coords.z, varyings.wireframe_coords.a)));
-                $$ endif
-                if (distance_from_edge > 0.5 * u_material.wireframe) {
-                    discard;
-                }
-            $$ endif
-
-            let out_color = vec4<f32>(physical_color, opacity);
-
-            // Wrap up
-
-            apply_clipping_planes(varyings.world_pos);
-            var out = get_fragment_output(varyings.position.z, out_color);
-
-            $$ if write_pick
-            // The wobject-id must be 20 bits. In total it must not exceed 64 bits.
-            out.pick = (
-                pick_pack(varyings.pick_id, 20) +
-                pick_pack(varyings.pick_idx, 26) +
-                pick_pack(u32(varyings.pick_coords.x * 63.0), 6) +
-                pick_pack(u32(varyings.pick_coords.y * 63.0), 6) +
-                pick_pack(u32(varyings.pick_coords.z * 63.0), 6)
-            );
-            $$ endif
-
-            return out;
-        }
-
-        """
-
-    def code_lighting(self):
-        return ""
-
-=======
->>>>>>> b0b93389
     def _check_texture(self, t, size2=1):
         assert isinstance(t, Texture)
         assert t.size[2] == size2
