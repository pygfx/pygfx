import wgpu  # only for flags/enums

from ....objects import Image
from ....materials import ImageBasicMaterial
from ....resources import Texture

from .. import (
    register_wgpu_render_function,
    BaseShader,
    Binding,
    RenderMask,
    to_texture_format,
    GfxSampler,
    GfxTextureView,
    load_wgsl,
)


vertex_and_fragment = wgpu.ShaderStage.VERTEX | wgpu.ShaderStage.FRAGMENT


@register_wgpu_render_function(Image, ImageBasicMaterial)
class ImageShader(BaseShader):
    type = "render"

    def __init__(self, wobject):
        super().__init__(wobject)
        material = wobject.material
        geometry = wobject.geometry

        # In this method we want to set all shader variables (i.e. self['xx']),
        # so that we can properly detect when stuff changes that (may) affect
        # these values, and trigger a recompile.

        # Check grid
        if geometry.grid is None:
            raise ValueError("Image.geometry must have a grid (texture).")
        elif not isinstance(geometry.grid, Texture):
            raise TypeError("Image.geometry.grid must be a Texture.")
        elif geometry.grid.dim != 2:
            raise TypeError("Image.geometry.grid must a 2D texture")

        # Set img_format and climcorrection
        self["climcorrection"] = ""
        fmt = to_texture_format(geometry.grid.format)
        if "norm" in fmt or "float" in fmt:
            self["img_format"] = "f32"
            if "unorm" in fmt:
                self["climcorrection"] = " * 255.0"
            elif "snorm" in fmt:
                self["climcorrection"] = " * 255.0 - 128.0"
        elif "uint" in fmt:
            self["img_format"] = "u32"
        else:
            self["img_format"] = "i32"

        # Channels
        self["img_nchannels"] = len(fmt) - len(fmt.lstrip("rgba"))

        # Determine colorspace
        self["colorspace"] = geometry.grid.colorspace
        if material.map is not None:
            self["colorspace"] = material.map.colorspace

    def get_bindings(self, wobject, shared):
        geometry = wobject.geometry
        material = wobject.material

        bindings = [
            Binding("u_stdinfo", "buffer/uniform", shared.uniform_buffer),
            Binding("u_wobject", "buffer/uniform", wobject.uniform_buffer),
            Binding("u_material", "buffer/uniform", material.uniform_buffer),
        ]

<<<<<<< HEAD
        self["climcorrection"] = ""

        # Collect texture and sampler
        if geometry.grid is None:
            raise ValueError("Image.geometry must have a grid (texture).")
        else:
            if not isinstance(geometry.grid, Texture):
                raise TypeError("Image.geometry.grid must be a Texture.")
            if geometry.grid.dim != 2:
                raise TypeError("Image.geometry.grid must a 2D texture")
            tex_view = GfxTextureView(geometry.grid)
            sampler = GfxSampler(material.interpolation, "clamp")
            self["colorspace"] = geometry.grid.colorspace
            # Sampling type
            fmt = to_texture_format(geometry.grid.format)
            if "norm" in fmt or "float" in fmt:
                self["img_format"] = "f32"
                if "unorm" in fmt:
                    self["climcorrection"] = " * 255.0"
                elif "snorm" in fmt:
                    self["climcorrection"] = " * 255.0 - 128.0"
            elif "uint" in fmt:
                self["img_format"] = "u32"
            else:
                self["img_format"] = "i32"
            # Channels
            self["img_nchannels"] = len(fmt) - len(fmt.lstrip("rgba"))
            if self["colorspace"].startswith("yuv"):
                self["img_nchannels"] = 3

        bindings.append(Binding("s_img", "sampler/filtering", sampler, "FRAGMENT"))
        bindings.append(Binding("t_img", "texture/auto", tex_view, vertex_and_fragment))

        if hasattr(geometry, "grid_u") and hasattr(geometry, "grid_v"):
            self["colorspace"] = "yuv"
            self["img_nchannels"] = 3
            tex_u_view = GfxTextureView(geometry.grid_u)
            tex_v_view = GfxTextureView(geometry.grid_v)
            bindings.append(
                Binding("t_img_u", "texture/auto", tex_u_view, vertex_and_fragment)
            )
            bindings.append(
                Binding("t_img_v", "texture/auto", tex_v_view, vertex_and_fragment)
            )

        # If a colormap is applied ...
=======
        tex_view = GfxTextureView(geometry.grid)
        sampler = GfxSampler(material.interpolation, "clamp")
        bindings.append(Binding("s_img", "sampler/filtering", sampler, "FRAGMENT"))
        bindings.append(Binding("t_img", "texture/auto", tex_view, vertex_and_fragment))

>>>>>>> 6f72dc11
        if material.map is not None:
            bindings.extend(
                self.define_img_colormap(material.map, material.map_interpolation)
            )

        bindings = {i: b for i, b in enumerate(bindings)}
        self.define_bindings(0, bindings)

        return {
            0: bindings,
        }

    def get_pipeline_info(self, wobject, shared):
        return {
            "primitive_topology": wgpu.PrimitiveTopology.triangle_strip,
            "cull_mode": wgpu.CullMode.none,
        }

    def get_render_info(self, wobject, shared):
        material = wobject.material

        render_mask = 0
        if wobject.render_mask:
            render_mask = wobject.render_mask
        elif material.is_transparent:
            render_mask = RenderMask.transparent
        else:
            # Determine what passes are needed
            if material.map is not None:
                if self["colormap_nchannels"] in (1, 3):
                    render_mask |= RenderMask.opaque
                else:
                    render_mask |= RenderMask.all
            else:
                if self["img_nchannels"] in (1, 3):
                    render_mask |= RenderMask.opaque
                else:
                    render_mask |= RenderMask.all

        return {
            "indices": (4, 1),
            "render_mask": render_mask,
        }

    def get_code(self):
        return load_wgsl("image.wgsl")<|MERGE_RESOLUTION|>--- conflicted
+++ resolved
@@ -61,6 +61,9 @@
         self["colorspace"] = geometry.grid.colorspace
         if material.map is not None:
             self["colorspace"] = material.map.colorspace
+        # todo: this goes wrong is a map is applied, need separate variable I think
+        if self["colorspace"].startswith("yuv"):
+            self["img_nchannels"] = 3
 
     def get_bindings(self, wobject, shared):
         geometry = wobject.geometry
@@ -72,60 +75,11 @@
             Binding("u_material", "buffer/uniform", material.uniform_buffer),
         ]
 
-<<<<<<< HEAD
-        self["climcorrection"] = ""
-
-        # Collect texture and sampler
-        if geometry.grid is None:
-            raise ValueError("Image.geometry must have a grid (texture).")
-        else:
-            if not isinstance(geometry.grid, Texture):
-                raise TypeError("Image.geometry.grid must be a Texture.")
-            if geometry.grid.dim != 2:
-                raise TypeError("Image.geometry.grid must a 2D texture")
-            tex_view = GfxTextureView(geometry.grid)
-            sampler = GfxSampler(material.interpolation, "clamp")
-            self["colorspace"] = geometry.grid.colorspace
-            # Sampling type
-            fmt = to_texture_format(geometry.grid.format)
-            if "norm" in fmt or "float" in fmt:
-                self["img_format"] = "f32"
-                if "unorm" in fmt:
-                    self["climcorrection"] = " * 255.0"
-                elif "snorm" in fmt:
-                    self["climcorrection"] = " * 255.0 - 128.0"
-            elif "uint" in fmt:
-                self["img_format"] = "u32"
-            else:
-                self["img_format"] = "i32"
-            # Channels
-            self["img_nchannels"] = len(fmt) - len(fmt.lstrip("rgba"))
-            if self["colorspace"].startswith("yuv"):
-                self["img_nchannels"] = 3
-
-        bindings.append(Binding("s_img", "sampler/filtering", sampler, "FRAGMENT"))
-        bindings.append(Binding("t_img", "texture/auto", tex_view, vertex_and_fragment))
-
-        if hasattr(geometry, "grid_u") and hasattr(geometry, "grid_v"):
-            self["colorspace"] = "yuv"
-            self["img_nchannels"] = 3
-            tex_u_view = GfxTextureView(geometry.grid_u)
-            tex_v_view = GfxTextureView(geometry.grid_v)
-            bindings.append(
-                Binding("t_img_u", "texture/auto", tex_u_view, vertex_and_fragment)
-            )
-            bindings.append(
-                Binding("t_img_v", "texture/auto", tex_v_view, vertex_and_fragment)
-            )
-
-        # If a colormap is applied ...
-=======
         tex_view = GfxTextureView(geometry.grid)
         sampler = GfxSampler(material.interpolation, "clamp")
         bindings.append(Binding("s_img", "sampler/filtering", sampler, "FRAGMENT"))
         bindings.append(Binding("t_img", "texture/auto", tex_view, vertex_and_fragment))
 
->>>>>>> 6f72dc11
         if material.map is not None:
             bindings.extend(
                 self.define_img_colormap(material.map, material.map_interpolation)
