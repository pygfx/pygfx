import wgpu  # only for flags/enums

from . import (
    register_wgpu_render_function,
    WorldObjectShader,
    Binding,
    RenderMask,
    shaderlib,
)
from ._utils import to_texture_format
from ...objects import Mesh, InstancedMesh
from ...materials import (
    MeshBasicMaterial,
    MeshPhongMaterial,
    MeshNormalMaterial,
    MeshNormalLinesMaterial,
    MeshSliceMaterial,
    MeshStandardMaterial,
)
from ...resources import Buffer, TextureView
from ...utils import normals_from_vertices


@register_wgpu_render_function(Mesh, MeshBasicMaterial)
class MeshShader(WorldObjectShader):

    type = "render"

    def __init__(self, wobject):
        super().__init__(wobject)

        material = wobject.material
        geometry = wobject.geometry

        # Is this an instanced mesh?
        self["instanced"] = isinstance(wobject, InstancedMesh)

        # Is this a wireframe mesh?
        self["wireframe"] = material.wireframe
        self["flat_shading"] = material.flat_shading

        # Lighting off in the base class
        self["lighting"] = ""
        self["receive_shadow"] = wobject.receive_shadow

        # Per-vertex color, colormap, or a plane color?
        self["colorspace"] = "srgb"
        if material.vertex_colors:
            self["color_mode"] = "vertex"
            self["vertex_color_channels"] = nchannels = geometry.colors.data.shape[1]
            if nchannels not in (1, 2, 3, 4):
                raise ValueError(f"Geometry.colors needs 1-4 columns, not {nchannels}")
        elif material.map is not None:
            self["color_mode"] = "map"
            self["vertex_color_channels"] = 0
            self["colorspace"] = material.map.colorspace
        else:
            self["color_mode"] = "uniform"
            self["vertex_color_channels"] = 0

    def get_resources(self, wobject, shared):

        geometry = wobject.geometry
        material = wobject.material

        # We're assuming the presence of an index buffer for now
        assert getattr(geometry, "indices", None)

        # Normals. Usually it'd be given. If not, we'll calculate it from the vertices.
        if getattr(geometry, "normals", None) is not None:
            normal_buffer = geometry.normals
        else:
            normal_data = normals_from_vertices(
                geometry.positions.data, geometry.indices.data
            )
            normal_buffer = Buffer(normal_data)

        # Init bindings
        bindings = [
            Binding("u_stdinfo", "buffer/uniform", shared.uniform_buffer),
            Binding("u_wobject", "buffer/uniform", wobject.uniform_buffer),
            Binding("u_material", "buffer/uniform", material.uniform_buffer),
            Binding(
                "s_indices", "buffer/read_only_storage", geometry.indices, "VERTEX"
            ),
            Binding(
                "s_positions", "buffer/read_only_storage", geometry.positions, "VERTEX"
            ),
            Binding("s_normals", "buffer/read_only_storage", normal_buffer, "VERTEX"),
        ]

        if self["color_mode"] == "vertex":
            bindings.append(
                Binding(
                    "s_colors", "buffer/read_only_storage", geometry.colors, "VERTEX"
                )
            )
        if self["color_mode"] == "map":
            bindings.extend(
                self.define_vertex_colormap(material.map, geometry.texcoords)
            )

        # Define shader code for binding
        bindings = {i: binding for i, binding in enumerate(bindings)}
        self.define_bindings(0, bindings)

        # Instanced meshes have an extra storage buffer that we add manually
        bindings1 = {}  # non-auto-generated bindings
        if self["instanced"]:
            bindings1[0] = Binding(
                "s_instance_infos",
                "buffer/read_only_storage",
                wobject.instance_buffer,
                "VERTEX",
            )

        return {
            "index_buffer": None,
            "vertex_buffers": {},
            "bindings": {
                0: bindings,
                1: bindings1,
            },
        }

    def get_pipeline_info(self, wobject, shared):
        material = wobject.material

        topology = wgpu.PrimitiveTopology.triangle_list

        if material.side == "FRONT":
            cull_mode = wgpu.CullMode.back
        elif material.side == "BACK":
            cull_mode = wgpu.CullMode.front
        else:  # material.side == "BOTH"
            cull_mode = wgpu.CullMode.none

        return {
            "primitive_topology": topology,
            "cull_mode": cull_mode,
        }

    def get_render_info(self, wobject, shared):
        geometry = wobject.geometry
        material = wobject.material

        n = geometry.indices.data.size
        n_instances = 1
        if self["instanced"]:
            n_instances = wobject.instance_buffer.nitems

        render_mask = wobject.render_mask
        if not render_mask:
            render_mask = RenderMask.all
            if material.is_transparent:
                render_mask = RenderMask.transparent
            elif self["color_mode"] == "vertex":
                if self["vertex_color_channels"] in (1, 3):
                    render_mask = RenderMask.opaque
            elif self["color_mode"] == "map":
                if self["colormap_nchannels"] in (1, 3):
                    render_mask = RenderMask.opaque
            elif self["color_mode"] == "normal":
                render_mask = RenderMask.opaque
            elif self["color_mode"] == "uniform":
                if material.color_is_transparent:
                    render_mask = RenderMask.transparent
                else:
                    render_mask = RenderMask.opaque
            else:
                raise RuntimeError(f"Unexpected color mode {self['color_mode']}")

        return {
            "indices": (n, n_instances),
            "render_mask": render_mask,
        }

    def get_code(self):
        return (
            self.code_definitions()
            + self.code_common()
            + self.code_lighting()
            + self.code_vertex()
            + self.code_fragment()
        )

    def code_vertex(self):
        return """

        struct VertexInput {
            @builtin(vertex_index) vertex_index : u32,
            $$ if instanced
            @builtin(instance_index) instance_index : u32,
            $$ endif
        };

        $$ if instanced
        struct InstanceInfo {
            transform: mat4x4<f32>,
            id: u32,
        };
        @group(1) @binding(0)
        var<storage,read> s_instance_infos: array<InstanceInfo>;
        $$ endif


        @stage(vertex)
        fn vs_main(in: VertexInput) -> Varyings {

            // Select what face we're at
            let index = i32(in.vertex_index);
            let face_index = index / 3;
            var sub_index = index % 3;

            // If the camera flips a dimension, it flips the face winding.
            // We can correct for this by adjusting the order (sub_index) here.
            sub_index = select(sub_index, -1 * (sub_index - 1) + 1, u_stdinfo.flipped_winding > 0);

            // Sample
            let ii = load_s_indices(face_index);
            let i0 = i32(ii[sub_index]);

            // Get world transform
            $$ if instanced
                let instance_info = s_instance_infos[in.instance_index];
                let world_transform = u_wobject.world_transform * instance_info.transform;
            $$ else
                let world_transform = u_wobject.world_transform;
            $$ endif

            // Get vertex position
            let raw_pos = load_s_positions(i0);
            let world_pos = world_transform * vec4<f32>(raw_pos, 1.0);
            var ndc_pos = u_stdinfo.projection_transform * u_stdinfo.cam_transform * world_pos;

            // For the wireframe we also need the ndc_pos of the other vertices of this face
            $$ if wireframe
                $$ for i in (1, 2, 3)
                    let raw_pos{{ i }} = load_s_positions(i32(ii[{{ i - 1 }}]));
                    let world_pos{{ i }} = world_transform * vec4<f32>(raw_pos{{ i }}, 1.0);
                    let ndc_pos{{ i }} = u_stdinfo.projection_transform * u_stdinfo.cam_transform * world_pos{{ i }};
                $$ endfor
                let depth_offset = -0.0001;  // to put the mesh slice atop a mesh
                ndc_pos.z = ndc_pos.z + depth_offset;
            $$ endif

            // Prepare output
            var varyings: Varyings;

            // Set position
            varyings.world_pos = vec3<f32>(world_pos.xyz / world_pos.w);
            varyings.position = vec4<f32>(ndc_pos.xyz, ndc_pos.w);

            // Per-vertex colors
            $$ if vertex_color_channels == 1
            let cvalue = load_s_colors(i0);
            varyings.color = vec4<f32>(cvalue, cvalue, cvalue, 1.0);
            $$ elif vertex_color_channels == 2
            let cvalue = load_s_colors(i0);
            varyings.color = vec4<f32>(cvalue.r, cvalue.r, cvalue.r, cvalue.g);
            $$ elif vertex_color_channels == 3
            varyings.color = vec4<f32>(load_s_colors(i0), 1.0);
            $$ elif vertex_color_channels == 4
            varyings.color = vec4<f32>(load_s_colors(i0));
            $$ endif

            // Set texture coords
            $$ if colormap_dim == '1d'
            varyings.texcoord = f32(load_s_texcoords(i0));
            $$ elif colormap_dim == '2d'
            varyings.texcoord = vec2<f32>(load_s_texcoords(i0));
            $$ elif colormap_dim == '3d'
            varyings.texcoord = vec3<f32>(load_s_texcoords(i0));
            $$ endif

            // Set the normal
            let raw_normal = load_s_normals(i0);
            let world_pos_n = world_transform * vec4<f32>(raw_pos + raw_normal, 1.0);
            let world_normal = normalize(world_pos_n - world_pos).xyz;
            varyings.normal = vec3<f32>(world_normal);
            varyings.geometry_normal = vec3<f32>(raw_normal);

            // Set wireframe barycentric-like coordinates
            $$ if wireframe
                $$ for i in (1, 2, 3)
                    let p{{ i }} = (ndc_pos{{ i }}.xy / ndc_pos{{ i }}.w) * u_stdinfo.logical_size * 0.5;
                $$ endfor
                let dist1 = abs((p3.x - p2.x) * (p2.y - p1.y) - (p2.x - p1.x) * (p3.y - p2.y)) / distance(p2, p3);
                let dist2 = abs((p3.x - p1.x) * (p1.y - p2.y) - (p1.x - p2.x) * (p3.y - p1.y)) / distance(p1, p3);
                let dist3 = abs((p1.x - p2.x) * (p2.y - p3.y) - (p2.x - p3.x) * (p1.y - p2.y)) / distance(p2, p1);
                var arr_wireframe_coords = array<vec3<f32>, 3>(
                    vec3<f32>(dist1, 0.0, 0.0), vec3<f32>(0.0, dist2, 0.0), vec3<f32>(0.0, 0.0, dist3)
                );
                varyings.wireframe_coords = vec3<f32>(arr_wireframe_coords[sub_index]);  // in logical pixels
            $$ endif

            // Set varyings for picking. We store the face_index, and 3 weights
            // that indicate how close the fragment is to each vertex (barycentric
            // coordinates). This allows the selection of the nearest vertex or edge.
            $$ if instanced
                let pick_id = instance_info.id;
            $$ else
                let pick_id = u_wobject.id;
            $$ endif

            varyings.pick_id = u32(pick_id);
            varyings.pick_idx = u32(face_index);
            var arr_pick_coords = array<vec3<f32>, 3>(vec3<f32>(1.0, 0.0, 0.0), vec3<f32>(0.0, 1.0, 0.0), vec3<f32>(0.0, 0.0, 1.0));
            varyings.pick_coords = vec3<f32>(arr_pick_coords[sub_index]);

            return varyings;
        }

    """

    def code_fragment(self):
        return """

        @stage(fragment)
        fn fs_main(varyings: Varyings, @builtin(front_facing) is_front: bool) -> FragmentOutput {

            $$ if color_mode == 'vertex'
                let color_value = varyings.color;
                let albeido = color_value.rgb;
            $$ elif color_mode == 'map'
                let color_value = sample_colormap(varyings.texcoord);
                let albeido = color_value.rgb;  // no more colormap
            $$ elif color_mode == 'normal'
                let albeido = normalize(varyings.normal.xyz) * 0.5 + 0.5;
                let color_value = vec4<f32>(albeido, 1.0);
            $$ else
                let color_value = u_material.color;
                let albeido = color_value.rgb;
            $$ endif

            // Move to physical colorspace (linear photon count) so we can do math
            $$ if colorspace == 'srgb'
                let physical_albeido = srgb2physical(albeido);
            $$ else
                let physical_albeido = albeido;
            $$ endif
            let opacity = color_value.a * u_material.opacity;

            // Lighting
            $$ if lighting
                let world_pos = varyings.world_pos;
<<<<<<< HEAD
                let view = select(
                    normalize(u_stdinfo.cam_transform_inv[3].xyz - world_pos),
                    ( u_stdinfo.cam_transform_inv * vec4<f32>(0.0, 0.0, 1.0, 0.0) ).xyz,
                    is_orthographic()
                );
                // Get normal
                var normal = vec3<f32>(varyings.normal);
                $$ if flat_shading
                let u = dpdx(varyings.world_pos);
                let v = dpdy(varyings.world_pos);
                normal = normalize(cross(u, v));
                normal = select(normal, -normal, (select(0, 1, is_front) + u_stdinfo.flipped_winding) == 1);
                $$ endif
                let lit_color = lighting_{{ lighting }}(is_front, varyings, normal, view, albeido);
=======
                let physical_color = lighting_{{ lighting }}(is_front, varyings.world_pos, varyings.normal, varyings.light, varyings.view, physical_albeido);
>>>>>>> 126e7002
            $$ else
                let physical_color = physical_albeido;
            $$ endif

            $$ if wireframe
                let distance_from_edge = min(varyings.wireframe_coords.x, min(varyings.wireframe_coords.y, varyings.wireframe_coords.z));
                if (distance_from_edge > 0.5 * u_material.wireframe) {
                    discard;
                }
            $$ endif

            let out_color = vec4<f32>(physical_color, opacity);

            // Wrap up

            apply_clipping_planes(varyings.world_pos);
            var out = get_fragment_output(varyings.position.z, out_color);

            $$ if write_pick
            // The wobject-id must be 20 bits. In total it must not exceed 64 bits.
            out.pick = (
                pick_pack(varyings.pick_id, 20) +
                pick_pack(varyings.pick_idx, 26) +
                pick_pack(u32(varyings.pick_coords.x * 64.0), 6) +
                pick_pack(u32(varyings.pick_coords.y * 64.0), 6) +
                pick_pack(u32(varyings.pick_coords.z * 64.0), 6)
            );
            $$ endif

            return out;
        }

        """

    def code_lighting(self):
        return ""


@register_wgpu_render_function(Mesh, MeshNormalMaterial)
class MeshNormalShader(MeshShader):
    def __init__(self, wobject):
        super().__init__(wobject)
        self["color_mode"] = "normal"
        self["colormap_dim"] = ""  # disable texture if there happens to be one


@register_wgpu_render_function(Mesh, MeshPhongMaterial)
class MeshPhongShader(MeshShader):
    def __init__(self, wobject):
        super().__init__(wobject)
        self["lighting"] = "phong"

    def code_lighting(self):
        # return shaderlib.lighting_phong_simple()  # the quick 'n dirty way
        code = ""
        if self["receive_shadow"]:
            code += shaderlib.shadow()
        code += shaderlib.lighting_phong()
        return code


@register_wgpu_render_function(Mesh, MeshStandardMaterial)
class MeshStandardShader(MeshShader):
    def __init__(self, wobject):
        super().__init__(wobject)
        self["lighting"] = "pbr"

    def get_resources(self, wobject, shared):

        result = super().get_resources(wobject, shared)

        geometry = wobject.geometry
        material = wobject.material

        bindings = []

        # We need uv to use the maps, so if uv not exist, ignore all maps
        if geometry.texcoords is not None:

            # Texcoords must always be nx2 since it used for all texture maps.
            if not (
                geometry.texcoords.data.ndim == 2
                and geometry.texcoords.data.shape[1] == 2
            ):
                raise ValueError("For standard material, the texcoords must be Nx2")

            # Ensure all the maps data are float32 fomat, so we can use textureSampler.
            def check_texture(t, view_dim="2d"):
                assert isinstance(t, TextureView)
                assert t.view_dim in view_dim
                fmt = to_texture_format(t.format)
                assert "norm" in fmt or "float" in fmt

            F = "FRAGMENT"  # noqa: N806
            sampler = "sampler/filtering"
            texture = "texture/auto"

            if material.env_map is not None:
                check_texture(material.env_map, "cube")
                self["use_env_map"] = True
                bindings.append(Binding("s_env_map", sampler, material.env_map, F))
                bindings.append(Binding("t_env_map", texture, material.env_map, F))

            if material.normal_map is not None:
                check_texture(material.normal_map)
                self["use_normal_map"] = True
                bindings.append(
                    Binding("s_normal_map", sampler, material.normal_map, F)
                )
                bindings.append(
                    Binding("t_normal_map", texture, material.normal_map, F)
                )

            if material.roughness_map is not None:
                check_texture(material.roughness_map)
                self["use_roughness_map"] = True
                bindings.append(
                    Binding("s_roughness_map", sampler, material.roughness_map, F)
                )
                bindings.append(
                    Binding("t_roughness_map", texture, material.roughness_map, F)
                )

            if material.metalness_map is not None:
                check_texture(material.metalness_map)
                self["use_metalness_map"] = True
                bindings.append(
                    Binding("s_metalness_map", sampler, material.metalness_map, F)
                )
                bindings.append(
                    Binding("t_metalness_map", texture, material.metalness_map, F)
                )

            if material.emissive_map is not None:
                check_texture(material.emissive_map)
                self["use_emissive_map"] = True
                bindings.append(
                    Binding("s_emissive_map", sampler, material.emissive_map, F)
                )
                bindings.append(
                    Binding("t_emissive_map", texture, material.emissive_map, F)
                )

            if material.ao_map is not None:
                check_texture(material.ao_map)
                self["use_ao_map"] = True
                bindings.append(Binding("s_ao_map", sampler, material.ao_map, F))
                bindings.append(Binding("t_ao_map", texture, material.ao_map, F))

        # Define shader code for binding
        bindings = {i: binding for i, binding in enumerate(bindings)}
        self.define_bindings(2, bindings)

        # Update result
        result["bindings"][2] = bindings
        return result

    def code_lighting(self):
        code = ""
        if self["receive_shadow"]:
            code += shaderlib.shadow()
        code += shaderlib.lighting_pbr()
        return code


@register_wgpu_render_function(Mesh, MeshNormalLinesMaterial)
class MeshNormalLinesShader(MeshShader):
    def __init__(self, wobject):
        super().__init__(wobject)
        self["color_mode"] = "uniform"
        self["lighting"] = ""
        self["wireframe"] = False

    def get_pipeline_info(self, wobject, shared):
        d = super().get_pipeline_info(wobject, shared)
        d["primitive_topology"] = wgpu.PrimitiveTopology.line_list
        return d

    def get_render_info(self, wobject, shared):
        d = super().get_render_info(wobject, shared)
        d["indices"] = wobject.geometry.positions.nitems * 2, d["indices"][1]
        return d

    def code_vertex(self):
        return """

        struct VertexInput {
            @builtin(vertex_index) vertex_index : u32,
        };


        @stage(vertex)
        fn vs_main(in: VertexInput) -> Varyings {
            let index = i32(in.vertex_index);
            let r = index % 2;
            let i0 = (index - r) / 2;

            let raw_pos = load_s_positions(i0);
            let raw_normal = load_s_normals(i0);

            let world_pos1 = u_wobject.world_transform * vec4<f32>(raw_pos, 1.0);
            let world_pos2 = u_wobject.world_transform * vec4<f32>(raw_pos + raw_normal, 1.0);

            // The normal is sized in world coordinates
            let world_normal = normalize(world_pos2 - world_pos1);

            let amplitude = 1.0;
            let world_pos = world_pos1 + f32(r) * world_normal * amplitude;
            let ndc_pos = u_stdinfo.projection_transform * u_stdinfo.cam_transform * world_pos;

            var varyings: Varyings;
            varyings.world_pos = vec3<f32>(world_pos.xyz / world_pos.w);
            varyings.position = vec4<f32>(ndc_pos);

            // Stub varyings, because the mesh varyings are based on face index
            varyings.pick_id = u32(u_wobject.id);
            varyings.pick_idx = u32(0);
            varyings.pick_coords = vec3<f32>(0.0);

            return varyings;
        }
        """


@register_wgpu_render_function(Mesh, MeshSliceMaterial)
class MeshSliceShader(WorldObjectShader):
    """Shader for rendering mesh slices."""

    type = "render"

    def get_resources(self, wobject, shared):
        # It would technically be possible to implement colormapping or
        # per-vertex colors, but its a tricky dance to get the per-vertex
        # data (e.g. texcoords) into a varying. And because the visual
        # result is a line, its likely that in most use-cases a uniform
        # color is preferred anyway. So for now we don't implement that.

        geometry = wobject.geometry
        material = wobject.material

        bindings = {}

        # Init uniform bindings
        bindings[0] = Binding("u_stdinfo", "buffer/uniform", shared.uniform_buffer)
        bindings[1] = Binding("u_wobject", "buffer/uniform", wobject.uniform_buffer)
        bindings[2] = Binding("u_material", "buffer/uniform", material.uniform_buffer)

        # We're assuming the presence of an index buffer for now
        assert getattr(geometry, "indices", None)

        # Init storage buffer bindings
        bindings[3] = Binding(
            "s_indices", "buffer/read_only_storage", geometry.indices, "VERTEX"
        )
        bindings[4] = Binding(
            "s_positions", "buffer/read_only_storage", geometry.positions, "VERTEX"
        )

        # Let the shader generate code for our bindings
        self.define_bindings(0, bindings)

        return {
            "index_buffer": None,
            "vertex_buffers": {},
            "bindings": {
                0: bindings,
            },
        }

    def get_pipeline_info(self, wobject, shared):
        return {
            "primitive_topology": wgpu.PrimitiveTopology.triangle_list,
            "cull_mode": wgpu.CullMode.none,
        }

    def get_render_info(self, wobject, shared):
        material = wobject.material  # noqa

        n = (wobject.geometry.indices.data.size // 3) * 6

        # As long as we don't use alpha for aa in the frag shader, we can use a render_mask of 1 or 2.
        render_mask = wobject.render_mask
        if not render_mask:
            if material.is_transparent or material.color_is_transparent:
                render_mask = RenderMask.transparent
            else:
                render_mask = RenderMask.opaque

        return {
            "indices": (n, 1),
            "render_mask": render_mask,
        }

    def get_code(self):
        return (
            self.code_definitions()
            + self.code_common()
            + self.code_vertex()
            + self.code_fragment()
        )

    def code_vertex(self):
        return """
        struct VertexInput {
            @builtin(vertex_index) vertex_index : u32,
        };
        @stage(vertex)
        fn vs_main(in: VertexInput) -> Varyings {
            // This vertex shader uses VertexId and storage buffers instead of
            // vertex buffers. It creates 6 vertices for each face in the mesh,
            // drawn with triangle-list. For the faces that cross the plane, we
            // draw a (thick) line segment with round caps (we need 6 verts for that).
            // Other faces become degenerate triangles.
            let screen_factor = u_stdinfo.logical_size.xy / 2.0;
            let l2p = u_stdinfo.physical_size.x / u_stdinfo.logical_size.x;
            let thickness = u_material.thickness;  // in logical pixels
            // Get the face index, and sample the vertex indices
            let index = i32(in.vertex_index);
            let segment_index = index % 6;
            let face_index = (index - segment_index) / 6;
            let ii = vec3<i32>(load_s_indices(face_index));
            // Vertex positions of this face, in local object coordinates
            let pos1a = load_s_positions(ii[0]);
            let pos2a = load_s_positions(ii[1]);
            let pos3a = load_s_positions(ii[2]);
            let pos1b = u_wobject.world_transform * vec4<f32>(pos1a, 1.0);
            let pos2b = u_wobject.world_transform * vec4<f32>(pos2a, 1.0);
            let pos3b = u_wobject.world_transform * vec4<f32>(pos3a, 1.0);
            let pos1 = pos1b.xyz / pos1b.w;
            let pos2 = pos2b.xyz / pos2b.w;
            let pos3 = pos3b.xyz / pos3b.w;
            // Get the plane definition
            let plane = u_material.plane.xyzw;  // ax + by + cz + d
            let n = plane.xyz;  // not necessarily a unit vector
            // Intersect the plane with pos 1 and 2
            var p: vec3<f32>;
            var u: vec3<f32>;
            p = pos1.xyz;
            u = pos2.xyz - pos1.xyz;
            let t1 = -(plane.x * p.x + plane.y * p.y + plane.z * p.z + plane.w) / dot(n, u);
            // Intersect the plane with pos 2 and 3
            p = pos2.xyz;
            u = pos3.xyz - pos2.xyz;
            let t2 = -(plane.x * p.x + plane.y * p.y + plane.z * p.z + plane.w) / dot(n, u);
            // Intersect the plane with pos 3 and 1
            p = pos3.xyz;
            u = pos1.xyz - pos3.xyz;
            let t3 = -(plane.x * p.x + plane.y * p.y + plane.z * p.z + plane.w) / dot(n, u);
            // Selectors
            let b1 = select(0, 4, (t1 > 0.0) && (t1 < 1.0));
            let b2 = select(0, 2, (t2 > 0.0) && (t2 < 1.0));
            let b3 = select(0, 1, (t3 > 0.0) && (t3 < 1.0));
            let pos_index = b1 + b2 + b3;
            // The big triage
            var the_pos: vec4<f32>;
            var the_coord: vec2<f32>;
            var segment_length: f32;
            var pick_idx = u32(0u);
            var pick_coords = vec3<f32>(0.0);
            if (pos_index < 3) {//   (pos_index < 3) {  // or dot(n, u) == 0.0
                // Just return the same vertex, resulting in degenerate triangles
                the_pos = u_stdinfo.projection_transform * u_stdinfo.cam_transform * vec4<f32>(pos1, 1.0);
                the_coord = vec2<f32>(0.0, 0.0);
                segment_length = 0.0;
            } else {
                // Get the positions where the frame intersects the plane
                let pos00: vec3<f32> = pos1;
                let pos12: vec3<f32> = mix(pos1, pos2, vec3<f32>(t1, t1, t1));
                let pos23: vec3<f32> = mix(pos2, pos3, vec3<f32>(t2, t2, t2));
                let pos31: vec3<f32> = mix(pos3, pos1, vec3<f32>(t3, t3, t3));
                // b1+b2+b3     000    001    010    011    100    101    110    111
                var positions_a = array<vec3<f32>, 8>(pos00, pos00, pos00, pos23, pos00, pos12, pos12, pos12);
                var positions_b = array<vec3<f32>, 8>(pos00, pos00, pos00, pos31, pos00, pos31, pos23, pos23);
                // Select the two positions that define the line segment
                let pos_a = positions_a[pos_index];
                let pos_b = positions_b[pos_index];
                // Same for face weights
                let fw00 = vec3<f32>(0.5, 0.5, 0.5);
                let fw12 = mix(vec3<f32>(1.0, 0.0, 0.0), vec3<f32>(0.0, 1.0, 0.0), vec3<f32>(t1, t1, t1));
                let fw23 = mix(vec3<f32>(0.0, 1.0, 0.0), vec3<f32>(0.0, 0.0, 1.0), vec3<f32>(t2, t2, t2));
                let fw31 = mix(vec3<f32>(0.0, 0.0, 1.0), vec3<f32>(1.0, 0.0, 0.0), vec3<f32>(t3, t3, t3));
                var fws_a = array<vec3<f32>, 8>(fw00, fw00, fw00, fw23, fw00, fw12, fw12, fw12);
                var fws_b = array<vec3<f32>, 8>(fw00, fw00, fw00, fw31, fw00, fw31, fw23, fw23);
                let fw_a = fws_a[pos_index];
                let fw_b = fws_b[pos_index];
                // Go from local coordinates to NDC
                var npos_a: vec4<f32> = u_stdinfo.projection_transform * u_stdinfo.cam_transform * vec4<f32>(pos_a, 1.0);
                var npos_b: vec4<f32> = u_stdinfo.projection_transform * u_stdinfo.cam_transform * vec4<f32>(pos_b, 1.0);
                // Don't forget to "normalize"!
                // todo: omitting this step diminish the thickness with distance, but it that the way?
                npos_a = npos_a / npos_a.w;
                npos_b = npos_b / npos_b.w;
                // And to logical pixel coordinates (don't worry about offset)
                let ppos_a = npos_a.xy * screen_factor;
                let ppos_b = npos_b.xy * screen_factor;
                // Get the segment vector, its length, and how much it scales because of thickness
                let v0 = ppos_b - ppos_a;
                segment_length = length(v0);  // in logical pixels;
                let segment_factor = (segment_length + thickness) / segment_length;
                // Get the (orthogonal) unit vectors that span the segment
                let v1 = normalize(v0);
                let v2 = vec2<f32>(v1.y, -v1.x);
                // Get the vector, in local logical pixels for the segment's square
                let pvec_local = 0.5 * vec2<f32>(segment_length + thickness, thickness);
                // Select one of the four corners of the segment rectangle
                var vecs = array<vec2<f32>, 6>(
                    vec2<f32>(-1.0, -1.0),
                    vec2<f32>( 1.0,  1.0),
                    vec2<f32>(-1.0,  1.0),
                    vec2<f32>( 1.0,  1.0),
                    vec2<f32>(-1.0, -1.0),
                    vec2<f32>( 1.0, -1.0),
                );
                let the_vec = vecs[segment_index];
                // Construct the position, also make sure zw scales correctly
                let pvec = the_vec.x * pvec_local.x * v1 + the_vec.y * pvec_local.y * v2;
                let z_range = (npos_b.z - npos_a.z) * segment_factor;
                let the_pos_p = 0.5 * (ppos_a + ppos_b) + pvec;
                let the_pos_z = 0.5 * (npos_a.z + npos_b.z) + the_vec.x * z_range * 0.5;
                let depth_offset = -0.0001;  // to put the mesh slice atop a mesh
                the_pos = vec4<f32>(the_pos_p / screen_factor, the_pos_z + depth_offset, 1.0);
                // Define the local coordinate in physical pixels
                the_coord = the_vec * pvec_local;
                // Picking info
                pick_idx = u32(face_index);
                let mixval = the_vec.x * 0.5 + 0.5;
                pick_coords = vec3<f32>(mix(fw_a, fw_b, vec3<f32>(mixval, mixval, mixval)));
            }
            // Shader output
            var varyings: Varyings;
            varyings.position = vec4<f32>(the_pos);
            varyings.world_pos = vec3<f32>(ndc_to_world_pos(the_pos));
            varyings.dist2center = vec2<f32>(the_coord * l2p);
            varyings.segment_length = f32(segment_length * l2p);
            varyings.segment_width = f32(thickness * l2p);
            varyings.pick_idx = u32(pick_idx);
            varyings.pick_coords = vec3<f32>(pick_coords);
            return varyings;
        }
        """

    def code_fragment(self):
        return """
        @stage(fragment)
        fn fs_main(varyings: Varyings) -> FragmentOutput {
            var out: FragmentOutput;
            // Discart fragments that are too far from the centerline. This makes round caps.
            // Note that we operate in physical pixels here.
            let distx = max(0.0, abs(varyings.dist2center.x) - 0.5 * varyings.segment_length);
            let dist = length(vec2<f32>(distx, varyings.dist2center.y));
            if (dist > varyings.segment_width * 0.5) {
                discard;
            }
            // No aa. This is something we need to decide on. See line renderer.
            // Making this < 1 would affect the suggested_render_mask.
            let alpha = 1.0;
            // Set color
            let physical_color = srgb2physical(u_material.color.rgb);
            let opacity = min(1.0, u_material.color.a) * alpha;
            let out_color = vec4<f32>(physical_color, opacity);
            // Wrap up
            apply_clipping_planes(varyings.world_pos);
            var out = get_fragment_output(varyings.position.z, out_color);
            $$ if write_pick
            // The wobject-id must be 20 bits. In total it must not exceed 64 bits.
            out.pick = (
                pick_pack(u32(u_wobject.id), 20) +
                pick_pack(varyings.pick_idx, 26) +
                pick_pack(u32(varyings.pick_coords.x * 64.0), 6) +
                pick_pack(u32(varyings.pick_coords.y * 64.0), 6) +
                pick_pack(u32(varyings.pick_coords.z * 64.0), 6)
            );
            $$ endif
            return out;
        }
        """<|MERGE_RESOLUTION|>--- conflicted
+++ resolved
@@ -344,7 +344,6 @@
             // Lighting
             $$ if lighting
                 let world_pos = varyings.world_pos;
-<<<<<<< HEAD
                 let view = select(
                     normalize(u_stdinfo.cam_transform_inv[3].xyz - world_pos),
                     ( u_stdinfo.cam_transform_inv * vec4<f32>(0.0, 0.0, 1.0, 0.0) ).xyz,
@@ -358,10 +357,7 @@
                 normal = normalize(cross(u, v));
                 normal = select(normal, -normal, (select(0, 1, is_front) + u_stdinfo.flipped_winding) == 1);
                 $$ endif
-                let lit_color = lighting_{{ lighting }}(is_front, varyings, normal, view, albeido);
-=======
-                let physical_color = lighting_{{ lighting }}(is_front, varyings.world_pos, varyings.normal, varyings.light, varyings.view, physical_albeido);
->>>>>>> 126e7002
+                let physical_color = lighting_{{ lighting }}(is_front, varyings, normal, view, physical_albeido);
             $$ else
                 let physical_color = physical_albeido;
             $$ endif
