--- conflicted
+++ resolved
@@ -486,11 +486,7 @@
     bindings1[1] = "buffer/read_only_storage", geometry.positions
 
     # Put it together!
-<<<<<<< HEAD
-    wgsl = shader.to_string()
-=======
     wgsl = shader.generate_wgsl()
->>>>>>> 0ff21f2b
     return [
         {
             "vertex_shader": (wgsl, vs_entry_point),
