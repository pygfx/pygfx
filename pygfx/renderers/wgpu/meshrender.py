import wgpu  # only for flags/enums
import pyshader
from pyshader import python2shader
from pyshader import f32, i32, vec2, vec3, vec4, mat4, Array


from . import register_wgpu_render_function, stdinfo_uniform_type
from ...objects import Mesh, InstancedMesh
from ...materials import (
    MeshBasicMaterial,
    MeshNormalMaterial,
    MeshNormalLinesMaterial,
    MeshPhongMaterial,
    MeshSliceMaterial,
)
from ...resources import Buffer, Texture, TextureView
from ...utils import normals_from_vertices


@register_wgpu_render_function(Mesh, MeshBasicMaterial)
def mesh_renderer(wobject, render_info):
    """Render function capable of rendering meshes."""

    geometry = wobject.geometry
    material = wobject.material  # noqa

    # Initialize some pipeline things
    topology = wgpu.PrimitiveTopology.triangle_list
    vertex_shader = vertex_shader_mesh

    # Use index buffer if present on the geometry
    index_buffer = getattr(geometry, "index", None)
    index_buffer = index_buffer if isinstance(index_buffer, Buffer) else None

    if index_buffer:
        n = index_buffer.data.size
    else:
        n = len(geometry.positions.data)

    # Collect vertex buffers
    vertex_buffers = {}
    vertex_buffers[0] = geometry.positions
    if getattr(geometry, "texcoords", None) is not None:
        vertex_buffers[1] = geometry.texcoords
    else:
        # meh, we need to specify a buffer if the shader uses it
        vertex_buffers[1] = geometry.positions

    # Normals. Usually it'd be given. If not, we'll calculate it from the vertices.
    if getattr(geometry, "normals", None) is not None:
        normal_buffer = geometry.normals
    else:
        normal_data = normals_from_vertices(geometry.positions.data, index_buffer.data)
        normal_buffer = Buffer(normal_data, usage="vertex|storage")
    vertex_buffers[2] = normal_buffer

    bindings0 = {
        0: (wgpu.BindingType.uniform_buffer, render_info.stdinfo_uniform),
        1: (wgpu.BindingType.uniform_buffer, wobject.uniform_buffer),
        2: (wgpu.BindingType.uniform_buffer, material.uniform_buffer),
    }
    bindings1 = {}

    if material.map is not None:
        if isinstance(material.map, Texture):
            raise TypeError("material.map is a Texture, but must be a TextureView")
        elif not isinstance(material.map, TextureView):
            raise TypeError("material.map must be a TextureView")
        elif getattr(geometry, "texcoords", None) is None:
            raise ValueError("material.map is present, but geometry has no texcoords")
        bindings1[0] = wgpu.BindingType.sampler, material.map
        bindings1[1] = wgpu.BindingType.sampled_texture, material.map
        if material.map.view_dim == "2d":
            pass  # ok!
        elif material.map.view_dim == "3d":
            vertex_shader = vertex_shader_mesh_3dtex

    # Collect texture and sampler
    if isinstance(material, MeshNormalMaterial):
        fragment_shader = fragment_shader_normals
    elif isinstance(material, MeshNormalLinesMaterial):
        topology = wgpu.PrimitiveTopology.line_list
        vertex_shader = vertex_shader_normal_lines
        fragment_shader = fragment_shader_simple
        bindings1[2] = wgpu.BindingType.readonly_storage_buffer, geometry.positions
        bindings1[3] = wgpu.BindingType.readonly_storage_buffer, normal_buffer
        vertex_buffers = {}
        index_buffer = None
        n = geometry.positions.nitems * 2
    elif isinstance(material, MeshSliceMaterial):
        topology = wgpu.PrimitiveTopology.triangle_list
        vertex_shader = vertex_shader_mesh_slice
        fragment_shader = fragment_shader_mesh_slice
        bindings1[2] = wgpu.BindingType.readonly_storage_buffer, geometry.index
        bindings1[3] = wgpu.BindingType.readonly_storage_buffer, geometry.positions
        vertex_buffers = {}
        index_buffer = None
        # n = (geometry.index.nitems // 3) * 6  # but what if data was nx3?
        n = (geometry.index.data.size // 3) * 6
    elif isinstance(material, MeshPhongMaterial):
        fragment_shader = fragment_shader_phong
        if material.map is not None:
            if "rgb" in material.map.format:  # rgb maps to rgba
                fragment_shader = fragment_shader_textured_rgba_phong
            else:
                raise ValueError(
                    "Meshes with phong shading and grayscale textures is not yet supported"
                )
    else:
        fragment_shader = fragment_shader_simple
        if material.map is not None:
            if material.map.view_dim == "2d":
<<<<<<< HEAD
                if "rgb" in material.map.format:
=======
                if "rgba" in material.map.format:
>>>>>>> 76e18a16
                    fragment_shader = fragment_shader_textured_rgba
                else:
                    fragment_shader = fragment_shader_textured_gray
            elif material.map.view_dim == "3d":
                fragment_shader = fragment_shader_textured_gray_3dtex

    # Instanced meshes have their own vertex shader
    n_instances = 1
    if isinstance(wobject, InstancedMesh):
        if vertex_shader is not vertex_shader_mesh:
            raise TypeError(f"Instanced mesh does not work with {material}")
        vertex_shader = vertex_shader_mesh_instanced
        bindings1[4] = wgpu.BindingType.readonly_storage_buffer, wobject.matrices
        n_instances = wobject.matrices.nitems

    # Use a version of the shader for float textures if necessary
    if material.map is not None:
        if "float" in material.map.format:
            if not hasattr(fragment_shader, "float_version"):
                func = fragment_shader.input
                tex_anno = func.__annotations__["t_tex"]
                func.__annotations__["t_tex"] = tex_anno[:2] + ("2d f32",)
                fragment_shader.float_version = python2shader(func)
                func.__annotations__["t_tex"] = tex_anno
            fragment_shader = fragment_shader.float_version

    # Put it together!
    return [
        {
            "vertex_shader": vertex_shader,
            "fragment_shader": fragment_shader,
            "primitive_topology": topology,
            "indices": (range(n), range(n_instances)),
            "index_buffer": index_buffer,
            "vertex_buffers": vertex_buffers,
            "bindings0": bindings0,
            "bindings1": bindings1,
        }
    ]


# %% Shaders


@python2shader
def vertex_shader_mesh(
    in_pos: (pyshader.RES_INPUT, 0, vec4),
    in_texcoord: (pyshader.RES_INPUT, 1, vec2),
    in_normal: (pyshader.RES_INPUT, 2, vec3),
    out_pos: (pyshader.RES_OUTPUT, "Position", vec4),
    v_texcoord: (pyshader.RES_OUTPUT, 0, vec2),
    v_normal: (pyshader.RES_OUTPUT, 1, vec3),
    v_view: (pyshader.RES_OUTPUT, 2, vec3),
    v_light: (pyshader.RES_OUTPUT, 3, vec3),
    u_stdinfo: (pyshader.RES_UNIFORM, (0, 0), stdinfo_uniform_type),
    u_wobject: (pyshader.RES_UNIFORM, (0, 1), Mesh.uniform_type),
):
    world_pos = u_wobject.world_transform * vec4(in_pos.xyz, 1.0)
    ndc_pos = u_stdinfo.projection_transform * u_stdinfo.cam_transform * world_pos

    ndc_to_world = matrix_inverse(
        u_stdinfo.cam_transform * u_stdinfo.projection_transform
    )

    normal_vec = u_wobject.world_transform * vec4(in_normal.xyz, 1.0)

    view_vec4 = ndc_to_world * vec4(0, 0, 1, 1)
    view_vec = normalize(view_vec4.xyz / view_vec4.w)

    out_pos = ndc_pos  # noqa - shader output
    v_texcoord = in_texcoord  # noqa - shader output

    # Vectors for lighting, all in world coordinates
    v_normal = normal_vec  # noqa
    v_view = view_vec  # noqa
    v_light = view_vec  # noqa


# todo: *sigh* it looks like we do need some form of templating


@python2shader
def vertex_shader_mesh_3dtex(  # also, no normals and lights
    in_pos: (pyshader.RES_INPUT, 0, vec4),
    in_texcoord: (pyshader.RES_INPUT, 1, vec3),
    u_stdinfo: ("uniform", (0, 0), stdinfo_uniform_type),
    u_wobject: ("uniform", (0, 1), Mesh.uniform_type),
    out_pos: (pyshader.RES_OUTPUT, "Position", vec4),
    v_texcoord: (pyshader.RES_OUTPUT, 0, vec3),
):
    world_pos = u_wobject.world_transform * vec4(in_pos.xyz, 1.0)
    ndc_pos = u_stdinfo.projection_transform * u_stdinfo.cam_transform * world_pos

    out_pos = ndc_pos  # noqa - shader output
    v_texcoord = in_texcoord  # noqa - shader output


@python2shader
def vertex_shader_normal_lines(
    index: (pyshader.RES_INPUT, "VertexId", "i32"),
    u_stdinfo: (pyshader.RES_UNIFORM, (0, 0), stdinfo_uniform_type),
    u_wobject: (pyshader.RES_UNIFORM, (0, 1), Mesh.uniform_type),
    buf_pos: (pyshader.RES_BUFFER, (1, 2), Array(vec4)),
    buf_normal: (pyshader.RES_BUFFER, (1, 3), Array(f32)),
    out_pos: (pyshader.RES_OUTPUT, "Position", vec4),
):

    r = index % 2
    i = (index - r) // 2

    pos = buf_pos[i].xyz
    normal = vec3(buf_normal[i * 3 + 0], buf_normal[i * 3 + 1], buf_normal[i * 3 + 2])

    world_pos1 = u_wobject.world_transform * vec4(pos, 1.0)
    world_pos2 = u_wobject.world_transform * vec4(pos + normal, 1.0)

    # The normal is sized in world coordinates
    world_normal = normalize(world_pos2 - world_pos1)

    world_pos = world_pos1 + f32(r) * world_normal * 1.0
    ndc_pos = u_stdinfo.projection_transform * u_stdinfo.cam_transform * world_pos
    out_pos = ndc_pos  # noqa - shader output


@python2shader
def vertex_shader_mesh_instanced(
    instance_id: (pyshader.RES_INPUT, "InstanceId", i32),
    in_pos: (pyshader.RES_INPUT, 0, vec4),
    in_texcoord: (pyshader.RES_INPUT, 1, vec2),
    in_normal: (pyshader.RES_INPUT, 2, vec3),
    out_pos: (pyshader.RES_OUTPUT, "Position", vec4),
    v_texcoord: (pyshader.RES_OUTPUT, 0, vec2),
    v_normal: (pyshader.RES_OUTPUT, 1, vec3),
    v_view: (pyshader.RES_OUTPUT, 2, vec3),
    v_light: (pyshader.RES_OUTPUT, 3, vec3),
    u_stdinfo: (pyshader.RES_UNIFORM, (0, 0), stdinfo_uniform_type),
    u_wobject: (pyshader.RES_UNIFORM, (0, 1), InstancedMesh.uniform_type),
    b_matrices: (pyshader.RES_BUFFER, (1, 4), Array(mat4)),
):
    # Note the extra matrix for the instance
    submatrix = b_matrices[instance_id]
    world_pos = u_wobject.world_transform * submatrix * vec4(in_pos.xyz, 1.0)
    ndc_pos = u_stdinfo.projection_transform * u_stdinfo.cam_transform * world_pos

    ndc_to_world = matrix_inverse(
        u_stdinfo.cam_transform * u_stdinfo.projection_transform
    )

    normal_vec = u_wobject.world_transform * vec4(in_normal.xyz, 1.0)

    view_vec4 = ndc_to_world * vec4(0, 0, 1, 1)
    view_vec = normalize(view_vec4.xyz / view_vec4.w)

    out_pos = ndc_pos  # noqa - shader output
    v_texcoord = in_texcoord  # noqa - shader output

    # Vectors for lighting, all in world coordinates
    v_normal = normal_vec  # noqa
    v_view = view_vec  # noqa
    v_light = view_vec  # noqa


@python2shader
def fragment_shader_simple(
    u_mesh: (pyshader.RES_UNIFORM, (0, 2), MeshBasicMaterial.uniform_type),
    out_color: (pyshader.RES_OUTPUT, 0, vec4),
):
    """Just draw the fragment in the mesh's color."""
    out_color = u_mesh.color  # noqa - shader output


@python2shader
def fragment_shader_normals(
    v_normal: (pyshader.RES_INPUT, 1, vec3),
    out_color: (pyshader.RES_OUTPUT, 0, vec4),
):
    """Draws the mesh in a color derived from the normal."""
    v = normalize(v_normal) * 0.5 + 0.5
    out_color = vec4(v, 1.0)  # noqa - shader output


@python2shader
def fragment_shader_textured_gray(
    v_texcoord: (pyshader.RES_INPUT, 0, vec2),
    u_mesh: (pyshader.RES_UNIFORM, (0, 2), MeshBasicMaterial.uniform_type),
    s_sam: (pyshader.RES_SAMPLER, (1, 0), ""),
    t_tex: (pyshader.RES_TEXTURE, (1, 1), "2d i32"),
    out_color: (pyshader.RES_OUTPUT, 0, vec4),
):
    val = f32(t_tex.sample(s_sam, v_texcoord).r)
    val = (val - u_mesh.clim[0]) / (u_mesh.clim[1] - u_mesh.clim[0])
    out_color = vec4(val, val, val, 1.0)  # noqa - shader output


@python2shader
def fragment_shader_textured_gray_3dtex(
    v_texcoord: (pyshader.RES_INPUT, 0, vec3),
    u_mesh: (pyshader.RES_UNIFORM, (0, 2), MeshBasicMaterial.uniform_type),
    s_sam: (pyshader.RES_SAMPLER, (1, 0), ""),
    t_tex: (pyshader.RES_TEXTURE, (1, 1), "3d i32"),
    out_color: (pyshader.RES_OUTPUT, 0, vec4),
):
    val = f32(t_tex.sample(s_sam, v_texcoord).r)
    val = (val - u_mesh.clim[0]) / (u_mesh.clim[1] - u_mesh.clim[0])
    out_color = vec4(val, val, val, 1.0)  # noqa - shader output


@python2shader
def fragment_shader_textured_rgba(
    v_texcoord: (pyshader.RES_INPUT, 0, vec2),
    u_mesh: (pyshader.RES_UNIFORM, (0, 2), MeshBasicMaterial.uniform_type),
    s_sam: (pyshader.RES_SAMPLER, (1, 0), ""),
    t_tex: (pyshader.RES_TEXTURE, (1, 1), "2d i32"),
    out_color: (pyshader.RES_OUTPUT, 0, vec4),
):
    color = vec4(t_tex.sample(s_sam, v_texcoord))
    color = (color - u_mesh.clim[0]) / (u_mesh.clim[1] - u_mesh.clim[0])
    out_color = color  # noqa - shader output


@python2shader
def fragment_shader_phong(
    u_mesh: (pyshader.RES_UNIFORM, (0, 2), MeshBasicMaterial.uniform_type),
    v_normal: (pyshader.RES_INPUT, 1, vec3),
    v_view: (pyshader.RES_INPUT, 2, vec3),
    v_light: (pyshader.RES_INPUT, 3, vec3),
    out_color: (pyshader.RES_OUTPUT, 0, vec4),
):
    # todo: configure lights, and multiple lights

    # Base colors
    albeido = u_mesh.color.rgb
    light_color = vec3(1, 1, 1)

    # Parameters
    # todo: allow configuring material specularity
    ambient_factor = 0.1
    diffuse_factor = 0.7
    specular_factor = 0.3
    shininess = 16.0

    # Base vectors
    normal = normalize(v_normal)
    view = normalize(v_view)
    light = normalize(v_light)

    # Maybe flip the normal - otherwise backfacing faces are not lit
    normal = mix(normal, -normal, f32(view @ normal < 0.0))

    # Ambient
    ambient_color = light_color * ambient_factor

    # Diffuse (blinn-phong light model)
    lambert_term = clamp(light @ normal, 0.0, 1.0)
    diffuse_color = diffuse_factor * light_color * lambert_term

    # Specular
    halfway = normalize(light + view)  # halfway vector
    specular_term = clamp(halfway @ normal, 0.0, 1.0) ** shininess
    specular_color = specular_factor * specular_term * light_color

    # Put together
    final_color = albeido * (ambient_color + diffuse_color) + specular_color
    out_color = vec4(final_color, u_mesh.color.a)  # noqa - shader output


@python2shader
def fragment_shader_textured_rgba_phong(
    v_texcoord: (pyshader.RES_INPUT, 0, vec2),
    u_mesh: (pyshader.RES_UNIFORM, (0, 2), MeshBasicMaterial.uniform_type),
    s_sam: (pyshader.RES_SAMPLER, (1, 0), ""),
    t_tex: (pyshader.RES_TEXTURE, (1, 1), "2d i32"),
    v_normal: (pyshader.RES_INPUT, 1, vec3),
    v_view: (pyshader.RES_INPUT, 2, vec3),
    v_light: (pyshader.RES_INPUT, 3, vec3),
    out_color: (pyshader.RES_OUTPUT, 0, vec4),
):
    color = vec4(t_tex.sample(s_sam, v_texcoord))
    color = (color - u_mesh.clim[0]) / (u_mesh.clim[1] - u_mesh.clim[0])

    # Base colors
    albeido = color.rgb
    light_color = vec3(1, 1, 1)

    # Parameters
    # todo: allow configuring material specularity
    ambient_factor = 0.1
    diffuse_factor = 0.7
    specular_factor = 0.3
    shininess = 16.0

    # Base vectors
    normal = normalize(v_normal)
    view = normalize(v_view)
    light = normalize(v_light)

    # Maybe flip the normal - otherwise backfacing faces are not lit
    normal = mix(normal, -normal, f32(view @ normal < 0.0))

    # Ambient
    ambient_color = light_color * ambient_factor

    # Diffuse (blinn-phong light model)
    lambert_term = clamp(light @ normal, 0.0, 1.0)
    diffuse_color = diffuse_factor * light_color * lambert_term

    # Specular
    halfway = normalize(light + view)  # halfway vector
    specular_term = clamp(halfway @ normal, 0.0, 1.0) ** shininess
    specular_color = specular_factor * specular_term * light_color

    # Put together
    final_color = albeido * (ambient_color + diffuse_color) + specular_color
    out_color = vec4(final_color, color.a)  # noqa - shader output


# %% Mesh slice


@python2shader
def vertex_shader_mesh_slice(
    index: (pyshader.RES_INPUT, "VertexId", "i32"),
    u_stdinfo: (pyshader.RES_UNIFORM, (0, 0), stdinfo_uniform_type),
    u_wobject: (pyshader.RES_UNIFORM, (0, 1), Mesh.uniform_type),
    u_material: (pyshader.RES_UNIFORM, (0, 2), MeshSliceMaterial.uniform_type),
    buf_indices: (pyshader.RES_BUFFER, (1, 2), Array(i32)),
    buf_positions: (pyshader.RES_BUFFER, (1, 3), Array(vec4)),
    out_pos: (pyshader.RES_OUTPUT, "Position", vec4),
    v_dist2center: (pyshader.RES_OUTPUT, 0, vec2),
    v_segment_length: (pyshader.RES_OUTPUT, 1, f32),
    v_segment_width: (pyshader.RES_OUTPUT, 2, f32),
):
    # This vertex shader uses VertexId and storage buffers instead of
    # vertex buffers. It creates 6 vertices for each face in the mesh,
    # drawn with triangle-list. For the faces that cross the plane, we
    # draw a (thick) line segment with round caps. Other faces become
    # degenerate triangles.

    # Prepare some numbers
    screen_factor = u_stdinfo.logical_size.xy / 2.0
    l2p = u_stdinfo.physical_size.x / u_stdinfo.logical_size.x
    line_width = u_material.thickness  # in logical pixels

    # Get the face index, and sample the vertex indices
    segment_index = index % 6
    face_index = (index - segment_index) // 6
    i1 = buf_indices[face_index * 3 + 0]
    i2 = buf_indices[face_index * 3 + 1]
    i3 = buf_indices[face_index * 3 + 2]

    # Vertex positions of this face, in local object coordinates
    pos1_ = u_wobject.world_transform * vec4(buf_positions[i1].xyz, 1.0)
    pos2_ = u_wobject.world_transform * vec4(buf_positions[i2].xyz, 1.0)
    pos3_ = u_wobject.world_transform * vec4(buf_positions[i3].xyz, 1.0)
    pos1 = pos1_.xyz / pos1_.w
    pos2 = pos2_.xyz / pos2_.w
    pos3 = pos3_.xyz / pos3_.w

    # Get the plane definition
    plane = u_material.plane.xyzw  # ax + by + cz + d
    n = plane.xyz  # not necessarily a unit vector

    # Intersect the plane with pos 1 and 2
    p, u = pos1.xyz, pos2.xyz - pos1.xyz
    t1 = -(plane.x * p.x + plane.y * p.y + plane.z * p.z + plane.w) / (n @ u)
    # Intersect the plane with pos 2 and 3
    p, u = pos2.xyz, pos3.xyz - pos2.xyz
    t2 = -(plane.x * p.x + plane.y * p.y + plane.z * p.z + plane.w) / (n @ u)
    # Intersect the plane with pos 3 and 1
    p, u = pos3.xyz, pos1.xyz - pos3.xyz
    t3 = -(plane.x * p.x + plane.y * p.y + plane.z * p.z + plane.w) / (n @ u)

    # Get the positions where the frame intersects the plane
    pos12, pos23, pos31 = mix(pos1, pos2, t1), mix(pos2, pos3, t2), mix(pos3, pos1, t3)
    pos00 = pos1

    # Selectors
    b1 = i32(t1 > 0.0) * i32(t1 < 1.0) * 4
    b2 = i32(t2 > 0.0) * i32(t2 < 1.0) * 2
    b3 = i32(t3 > 0.0) * i32(t3 < 1.0) * 1

    # b1+b2+b3     000    001    010    011    100    101    110    111
    positions_a = [pos00, pos00, pos00, pos23, pos00, pos12, pos12, pos12]
    positions_b = [pos00, pos00, pos00, pos31, pos00, pos31, pos23, pos23]

    # Select the two positions that define the line segment
    pos_index = b1 + b2 + b3
    pos_a = positions_a[pos_index]
    pos_b = positions_b[pos_index]

    if pos_index == 0:  # or n@u == 0
        # Just return the same vertex, resulting in degenerate triangles
        wpos1 = vec4(pos1, 1.0)
        the_pos = u_stdinfo.projection_transform * u_stdinfo.cam_transform * wpos1
        the_coord = vec2(0, 0)
        segment_length = 0.0

    else:
        # Go from local coordinates to NDC
        wpos_a = vec4(pos_a, 1.0)
        wpos_b = vec4(pos_b, 1.0)
        npos_a = u_stdinfo.projection_transform * u_stdinfo.cam_transform * wpos_a
        npos_b = u_stdinfo.projection_transform * u_stdinfo.cam_transform * wpos_b
        # Don't forget to "normalize"!
        # todo: omitting this step diminish the line width with distance, but it that the way?
        npos_a = npos_a / npos_a.w
        npos_b = npos_b / npos_b.w

        # And to logical pixel coordinates (don't worry about offset)
        ppos_a = npos_a.xy * screen_factor
        ppos_b = npos_b.xy * screen_factor

        # Get the segment vector, its length, and how much it scales because of line width
        v0 = ppos_b - ppos_a
        segment_length = length(v0)  # in logical pixels
        segment_factor = (segment_length + line_width) / segment_length

        # Get the (orthogonal) unit vectors that span the segment
        v1 = normalize(v0)
        v2 = vec2(+v1.y, -v1.x)

        # Get the vector, in local logical pixels for the segment's square
        pvec_local = 0.5 * vec2(segment_length + line_width, line_width)

        # Select one of the four corners of the segment rectangle
        vecs = [
            vec2(-1, -1),
            vec2(+1, +1),
            vec2(-1, +1),
            vec2(+1, +1),
            vec2(-1, -1),
            vec2(+1, -1),
        ]
        the_vec = vecs[segment_index]

        # Construct the position, also make sure zw scales correctly
        pvec = the_vec.x * pvec_local.x * v1 + the_vec.y * pvec_local.y * v2
        zw_range = (npos_b.zw - npos_a.zw) * segment_factor
        the_pos_p = 0.5 * (ppos_a + ppos_b) + pvec
        the_pos_zw = 0.5 * (npos_a.zw + npos_b.zw) + the_vec.x * zw_range * 0.5
        the_pos = vec4(the_pos_p / screen_factor, the_pos_zw)

        # Define the local coordinate in physical pixels
        the_coord = the_vec * pvec_local

    # Shader output
    out_pos = the_pos  # noqa
    v_dist2center = the_coord * l2p  # noqa
    v_segment_length = segment_length * l2p  # noqa
    v_segment_width = line_width * l2p  # noqa


@pyshader.python2shader
def fragment_shader_mesh_slice(
    in_coord: (pyshader.RES_INPUT, "FragCoord", vec4),
    v_dist2center: (pyshader.RES_INPUT, 0, vec2),
    v_segment_length: (pyshader.RES_INPUT, 1, f32),
    v_segment_width: (pyshader.RES_INPUT, 2, f32),
    u_stdinfo: (pyshader.RES_UNIFORM, (0, 0), stdinfo_uniform_type),
    u_wobject: (pyshader.RES_UNIFORM, (0, 1), Mesh.uniform_type),
    u_material: (pyshader.RES_UNIFORM, (0, 2), MeshSliceMaterial.uniform_type),
    out_color: (pyshader.RES_OUTPUT, 0, vec4),
    out_depth: (pyshader.RES_OUTPUT, "FragDepth", f32),
):
    # Discart fragments that are too far from the centerline. This makes round caps.
    # Note that we operate in physical pixels here.
    distx = max(0.0, abs(v_dist2center.x) - 0.5 * v_segment_length)
    dist = length(vec2(distx, v_dist2center.y))
    if dist > v_segment_width * 0.5:
        return  # discard

    # No aa. This is something we need to decide on. See line renderer.
    alpha = 1.0

    # Set color
    color = u_material.color
    out_color = vec4(color.rgb, min(1.0, color.a) * alpha)  # noqa - shader assign<|MERGE_RESOLUTION|>--- conflicted
+++ resolved
@@ -110,11 +110,7 @@
         fragment_shader = fragment_shader_simple
         if material.map is not None:
             if material.map.view_dim == "2d":
-<<<<<<< HEAD
                 if "rgb" in material.map.format:
-=======
-                if "rgba" in material.map.format:
->>>>>>> 76e18a16
                     fragment_shader = fragment_shader_textured_rgba
                 else:
                     fragment_shader = fragment_shader_textured_gray
