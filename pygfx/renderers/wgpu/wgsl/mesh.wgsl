// Mesh shader


{# Includes #}
{$ include 'pygfx.std.wgsl' $}
<<<<<<< HEAD
=======

$$ if use_colormap is defined
    {$ include 'pygfx.colormap.wgsl' $}
$$ endif

>>>>>>> 4d2ae96c
$$ if receive_shadow
    {$ include 'pygfx.light_shadow.wgsl' $}
$$ endif
$$ if lighting == 'phong'
    {$ include 'pygfx.light_phong.wgsl' $}
$$ elif lighting == 'pbr'
    {$ include 'pygfx.light_pbr.wgsl' $}
$$ elif lighting == 'toon'
    {$ include 'pygfx.light_toon.wgsl' $}
$$ endif

$$ if USE_IRIDESCENCE is defined
    {$ include 'pygfx.iridescence.wgsl' $}
$$ endif

struct VertexInput {
    @builtin(vertex_index) vertex_index : u32,
    $$ if instanced
    @builtin(instance_index) instance_index : u32,
    $$ endif
};

$$ if instanced
struct InstanceInfo {
    transform: mat4x4<f32>,
    id: u32,
};
@group(1) @binding(0)
var<storage,read> s_instance_infos: array<InstanceInfo>;
$$ endif

fn get_sign_of_det_of_4x4(m: mat4x4<f32>) -> f32 {
    // We know/assume that the matrix is a homogeneous matrix,
    // so that only the 3x3 region is relevant for the determinant,
    // which is faster to calculate than the det of the 4x4.
    let m3 = mat3x3<f32>(m[0].xyz, m[1].xyz, m[2].xyz);
    return sign(determinant(m3));
}

fn dist_pt_line(x1: f32, y1: f32, x2: f32, y2: f32, x3: f32, y3: f32) -> f32 {
    // Distance of pt (x3,y3) to line with coords(x1,y1) (x2,y2)
    return abs((x2 - x1) * (y1 - y3) - (x1 - x3) * (y2 - y1)) / sqrt((x2-x1)*(x2-x1) + (y2-y1)*(y2-y1));
}

$$ if use_morph_targets
fn get_morph( tex: texture_2d_array<f32>, vertex_index: u32, stride: u32, width: u32, morph_index: u32 , offset: u32) -> vec4<f32> {
    let texel_index = vertex_index * stride + offset;
    let y = texel_index / width;
    let x = texel_index - y * width;
    let morph_uv = vec2<u32>( x, y );
    return textureLoad( tex, morph_uv, morph_index, 0 );
}
struct MorphTargetInfluence {
    @size(16) influence: f32,
};
@group(1) @binding(1)
var<uniform> u_morph_target_influences: array<MorphTargetInfluence, {{morph_targets_count+1}}>;

$$ endif

@vertex
fn vs_main(in: VertexInput) -> Varyings {

    // Get world transform
    $$ if instanced
        let instance_info = s_instance_infos[in.instance_index];
        let world_transform = u_wobject.world_transform * instance_info.transform;
    $$ else
        let world_transform = u_wobject.world_transform;
    $$ endif

    // Select what face we're at
    let index = i32(in.vertex_index);
    let face_index = index / {{indexer}};
    var sub_index = index % {{indexer}};
    var face_sub_index = 0;

    // for quads assuming the vertices are oriented, the triangles are 0 1 2 and 0 2 3
    $$ if indexer == 6
        var quad_map = array<i32,6>(0, 1, 2, 0, 2, 3);
        //face_sub_index returns 0 or 1 in picking for quads. So the triangle of the quad can be identified.
        var face_map = array<i32,6>(0, 0, 0, 1, 1, 1);
        face_sub_index = face_map[sub_index];
        sub_index = quad_map[sub_index];
    $$ endif

    // If a transform has an uneven number of negative scales, the 3 vertices
    // that make up the face are such that the GPU will mix up front and back
    // faces, producing an incorrect is_front. We can detect this from the
    // sign of the determinant, and reorder the faces to fix it. Note that
    // the projection_transform is not included here, because it cannot be
    // set with the public API and we assume that it does not include a flip.
    let winding_world = get_sign_of_det_of_4x4(world_transform);
    let winding_cam = get_sign_of_det_of_4x4(u_stdinfo.cam_transform);
    let must_flip_sub_index = winding_world * winding_cam < 0.0;
    // If necessary, and the sub_index is even, e.g. 0 or 2, we flip it to the other.
    // Flipping 0 and 2, because they are present in both triangles of a quad.
    if (must_flip_sub_index && sub_index % 2 == 0) {
        sub_index = select(0, 2, sub_index == 0);
    }

    // Sample
    let vii = load_s_indices(face_index);
    let i0 = i32(vii[sub_index]);

    // Get raw vertex position and normal
    var raw_pos = load_s_positions(i0);
    var raw_normal = load_s_normals(i0);

    // morph targets
    $$ if use_morph_targets
        let base_influence = u_morph_target_influences[{{morph_targets_count}}];
        let stride = u32({{morph_targets_stride}});
        let width = u32({{morph_targets_texture_width}});

        raw_pos = raw_pos * base_influence.influence;
        if stride == 2 { // has normals
            raw_normal = raw_normal * base_influence.influence;
        }
        for (var i = 0; i < {{morph_targets_count}}; i = i + 1) {
            let position_morph = get_morph(t_morph_targets, u32(i0), stride, width, u32(i), u32(0));
            raw_pos += position_morph.xyz * u_morph_target_influences[i].influence;
            if stride == 2 { // has normals
                let normal_morph = get_morph(t_morph_targets, u32(i0), stride, width, u32(i), u32(1));
                raw_normal += normal_morph.xyz * u_morph_target_influences[i].influence;
            }

        }

    $$ endif

    // skinning
    $$ if use_skinning
        let skin_index = load_s_skin_indices(i0);
        let skin_weight = load_s_skin_weights(i0);
        let bind_matrix = u_wobject.bind_matrix;
        let bind_matrix_inv = u_wobject.bind_matrix_inv;

        let bone_mat_x = u_bone_matrices[skin_index.x].bone_matrices;
        let bone_mat_y = u_bone_matrices[skin_index.y].bone_matrices;
        let bone_mat_z = u_bone_matrices[skin_index.z].bone_matrices;
        let bone_mat_w = u_bone_matrices[skin_index.w].bone_matrices;

        // Calculate the skinned position and normal

        var skin_matrix = mat4x4<f32>();
        skin_matrix += skin_weight.x * bone_mat_x;
        skin_matrix += skin_weight.y * bone_mat_y;
        skin_matrix += skin_weight.z * bone_mat_z;
        skin_matrix += skin_weight.w * bone_mat_w;
        skin_matrix = bind_matrix_inv * skin_matrix * bind_matrix;

        raw_pos = (skin_matrix * vec4<f32>(raw_pos, 1.0)).xyz;
        raw_normal = (skin_matrix * vec4<f32>(raw_normal, 0.0)).xyz;

    $$ endif


    // Get vertex position

    let world_pos = world_transform * vec4<f32>(raw_pos, 1.0);
    var ndc_pos = u_stdinfo.projection_transform * u_stdinfo.cam_transform * world_pos;

    // For the wireframe we also need the ndc_pos of the other vertices of this face
    $$ if wireframe
        $$ for i in ((1, 2, 3) if indexer == 3 else (1, 2, 3, 4))
            let raw_pos{{ i }} = load_s_positions(i32(vii[{{ i - 1 }}]));
            let world_pos{{ i }} = world_transform * vec4<f32>(raw_pos{{ i }}, 1.0);
            let ndc_pos{{ i }} = u_stdinfo.projection_transform * u_stdinfo.cam_transform * world_pos{{ i }};
        $$ endfor
        let depth_offset = -0.0001;  // to put the mesh slice atop a mesh
        ndc_pos.z = ndc_pos.z + depth_offset;
    $$ endif

    // Prepare output
    var varyings: Varyings;

    // Set position
    varyings.world_pos = vec3<f32>(world_pos.xyz / world_pos.w);
    varyings.position = vec4<f32>(ndc_pos.xyz, ndc_pos.w);

    // per-vertex or per-face coloring
    $$ if use_vertex_color
        $$ if color_mode == 'face'
            let color_index = face_index;
        $$ else
            let color_index = i0;
        $$ endif
        $$ if color_buffer_channels == 1
            let cvalue = load_s_colors(color_index);
            varyings.color = vec4<f32>(cvalue, cvalue, cvalue, 1.0);
        $$ elif color_buffer_channels == 2
            let cvalue = load_s_colors(color_index);
            varyings.color = vec4<f32>(cvalue.r, cvalue.r, cvalue.r, cvalue.g);
        $$ elif color_buffer_channels == 3
            varyings.color = vec4<f32>(load_s_colors(color_index), 1.0);
        $$ elif color_buffer_channels == 4
            varyings.color = vec4<f32>(load_s_colors(color_index));
        $$ endif
    $$ endif

    // How to index into tex-coords
    $$ if color_mode == 'face_map'
    let tex_coord_index = face_index;
    $$ else
    let tex_coord_index = i0;
    $$ endif

 
    // used_uv
    $$ for uv, ndim in used_uv.items()
    $$ if ndim == 1
    varyings.texcoord{{uv or ""}} = f32(load_s_texcoords{{uv or ""}}(tex_coord_index));
    $$ elif ndim == 2
    varyings.texcoord{{uv or ""}} = vec2<f32>(load_s_texcoords{{uv or ""}}(tex_coord_index));
    $$ elif ndim == 3
    varyings.texcoord{{uv or ""}} = vec3<f32>(load_s_texcoords{{uv or ""}}(tex_coord_index));
    $$ endif
    $$ endfor

    // Set the normal
    // Transform the normal to world space
    // Note that the world transform matrix cannot be directly applied to the normal
    let normal_matrix = transpose(u_wobject.world_transform_inv);
    let world_normal = normalize((normal_matrix * vec4<f32>(raw_normal, 0.0)).xyz);

    varyings.normal = vec3<f32>(world_normal);
    varyings.geometry_normal = vec3<f32>(raw_normal);
    varyings.winding_cam = f32(winding_cam);

    // Set wireframe barycentric-like coordinates
    $$ if wireframe
        $$ if indexer == 3
            $$ for i in (1, 2, 3)
                let p{{ i }} = (ndc_pos{{ i }}.xy / ndc_pos{{ i }}.w) * u_stdinfo.logical_size * 0.5;
            $$ endfor
            let dist1 = dist_pt_line(p2.x,p2.y,p3.x,p3.y,p1.x,p1.y);
            let dist2 = dist_pt_line(p1.x,p1.y,p3.x,p3.y,p2.x,p2.y);
            let dist3 = dist_pt_line(p1.x,p1.y,p2.x,p2.y,p3.x,p3.y);
            var arr_wireframe_coords = array<vec3<f32>, 3>(
                vec3<f32>(dist1, 0.0, 0.0), vec3<f32>(0.0, dist2, 0.0), vec3<f32>(0.0, 0.0, dist3)
            );
            varyings.wireframe_coords = vec3<f32>(arr_wireframe_coords[sub_index]);  // in logical pixels
        $$ elif indexer == 6
            $$ for i in (1, 2, 3, 4)
                let p{{ i }} = (ndc_pos{{ i }}.xy / ndc_pos{{ i }}.w) * u_stdinfo.logical_size * 0.5;
            $$ endfor
            //dist of vertex 1 to segment 23
            let dist1_23 = dist_pt_line(p2.x,p2.y,p3.x,p3.y,p1.x,p1.y);
            //dist of vertex 1 to segment 34
            let dist1_34 = dist_pt_line(p3.x,p3.y,p4.x,p4.y,p1.x,p1.y);

            //dist of vertex 2 to segment 34
            let dist2_34 = dist_pt_line(p3.x,p3.y,p4.x,p4.y,p2.x,p2.y);
            //dist of vertex 2 to segment 14
            let dist2_14 = dist_pt_line(p1.x,p1.y,p4.x,p4.y,p2.x,p2.y);

            //dist of vertex 3 to segment 12
            let dist3_12 = dist_pt_line(p1.x,p1.y,p2.x,p2.y,p3.x,p3.y);
            //dist of vertex 3 to segment 14
            let dist3_14 = dist_pt_line(p1.x,p1.y,p4.x,p4.y,p3.x,p3.y);

            //dist of vertex 4 to segment 12
            let dist4_12 = dist_pt_line(p2.x,p2.y,p1.x,p1.y,p4.x,p4.y);
            //dist of vertex 4 to segment 23
            let dist4_23 = dist_pt_line(p2.x,p2.y,p3.x,p3.y,p4.x,p4.y);

            //segments 12 23 34 41
            var arr_wireframe_coords = array<vec4<f32>, 4>(
                vec4<f32>( 0.0, dist1_23,dist1_34, 0.0),
                vec4<f32>(0.0, 0.0, dist2_34, dist2_14),
                vec4<f32>( dist3_12 ,0.0, 0.0, dist3_14),
                vec4<f32>( dist4_12,dist4_23, 0.0, 0.0)
                );
            varyings.wireframe_coords = vec4<f32>(arr_wireframe_coords[sub_index]);  // in logical pixels
        $$ endif
    $$ endif

    // Set varyings for picking. We store the face_index, and 3 weights
    // that indicate how close the fragment is to each vertex (barycentric
    // coordinates). This allows the selection of the nearest vertex or edge.
    $$ if instanced
        let pick_id = instance_info.id;
    $$ else
        let pick_id = u_wobject.id;
    $$ endif

    varyings.pick_id = u32(pick_id);
    $$ if indexer == 3
    varyings.pick_idx = u32(face_index);
    $$ else
    varyings.pick_idx = u32(face_index * 2 + face_sub_index);
    $$ endif

    var arr_pick_coords = array<vec3<f32>, 4>(vec3<f32>(1.0, 0.0, 0.0),
                                                vec3<f32>(0.0, 1.0, 0.0),
                                                vec3<f32>(0.0, 0.0, 1.0),
                                                vec3<f32>(0.0, 1.0, 0.0),  // the 2nd triangle in a quad
                                                );
    varyings.pick_coords = vec3<f32>(arr_pick_coords[sub_index]);

    return varyings;
}


struct ReflectedLight {
    direct_diffuse: vec3<f32>,
    direct_specular: vec3<f32>,
    indirect_diffuse: vec3<f32>,
    indirect_specular: vec3<f32>,
};

@fragment
fn fs_main(varyings: Varyings, @builtin(front_facing) is_front: bool) -> FragmentOutput {
    // clipping planes
    {$ include 'pygfx.clipping_planes.wgsl' $}

    // Get the surface normal from the geometry.
    // This is the unflipped normal, because thet NormalMaterial needs that.
    var surface_normal = normalize(vec3<f32>(varyings.normal));
    $$ if flat_shading
        let u = dpdx(varyings.world_pos);
        let v = dpdy(varyings.world_pos);
        surface_normal = normalize(cross(u, v));
        // Because this normal is derived from the world_pos, it has been corrected
        // for some of the winding, but not all. We apply the below steps to
        // bring it in the same state as the regular (non-flat) shading.
        surface_normal = select(-surface_normal, surface_normal, varyings.winding_cam < 0.0);
        surface_normal = select(-surface_normal, surface_normal, is_front);
    $$ endif


    {$ include 'pygfx.uv_fragment.wgsl' $}

    $$ if color_mode == 'normal'
        var diffuse_color = vec4<f32>((normalize(surface_normal) * 0.5 + 0.5), 1.0);
    $$ else
        // to support color modes
        var diffuse_color = u_material.color;
        $$ if colorspace == 'srgb'
            diffuse_color = vec4f(srgb2physical(diffuse_color.rgb), diffuse_color.a);
        $$ endif

        $$ if color_mode != 'uniform'
<<<<<<< HEAD
            $$ if use_map is defined
                var diffuse_map = textureSample(t_map, s_map, map_uv);
=======
            $$ if use_map
                $$ if use_colormap is defined
                    // special case for colormap
                    var diffuse_map = sample_colormap(varyings.texcoord);
                $$ else
                    var diffuse_map = textureSample(t_map, s_map, varyings.texcoord{{map_uv or ''}});
                $$ endif

>>>>>>> 4d2ae96c
                $$ if colorspace == 'srgb'
                    diffuse_map = vec4f(srgb2physical(diffuse_map.rgb), diffuse_map.a);
                $$ endif
        
                $$ if color_mode == 'vertex_map' or color_mode == 'face_map'
                    diffuse_color = diffuse_map;
                $$ else  
                    // default mode
                    diffuse_color *= diffuse_map;
                $$ endif
            $$ endif

            $$ if use_vertex_color
                // The vertex color should already in physical space
                $$ if color_mode == 'vertex' or color_mode == 'face'
                    diffuse_color = varyings.color;
                $$ else
                    // default mode
                    diffuse_color *= varyings.color;
                $$ endif
            $$ endif

        // uniform
        $$ endif 


    $$ endif
    // Apply opacity
    diffuse_color.a = diffuse_color.a * u_material.opacity;

    let physical_albeido = diffuse_color.rgb;

    // Get normal used to calculate lighting or reflection
    $$ if lighting or use_env_map is defined
        // Get view direction
        let view = select(
            normalize(u_stdinfo.cam_transform_inv[3].xyz - varyings.world_pos),
            ( u_stdinfo.cam_transform_inv * vec4<f32>(0.0, 0.0, 1.0, 0.0) ).xyz,
            is_orthographic()
        );
        // Get normal used to calculate lighting
        surface_normal = select(-surface_normal, surface_normal, is_front);

        var normal = surface_normal;
        $$ if use_normal_map is defined
            let normal_map = textureSample( t_normal_map, s_normal_map, normal_map_uv ) * 2.0 - 1.0;
            let normal_map_scale = vec3<f32>( normal_map.xy * u_material.normal_scale, normal_map.z );
            normal = perturbNormal2Arb(view, normal, normal_map_scale, varyings.texcoord, is_front);
        $$ endif

        $$ if USE_CLEARCOAT is defined
            var clearcoat_normal = surface_normal;
            $$ if use_clearcoat_normal_map is defined
                let clearcoat_normal_map = textureSample( t_clearcoat_normal_map, s_clearcoat_normal_map, clearcoat_normal_map_uv ) * 2.0 - 1.0;
                let clearcoat_normal_map_scale = vec3<f32>( clearcoat_normal_map.xy * u_material.clearcoat_normal_scale, clearcoat_normal_map.z );
                clearcoat_normal = perturbNormal2Arb(view, clearcoat_normal, clearcoat_normal_map_scale, varyings.texcoord, is_front);
            $$ endif
        $$ endif
    $$ endif

    $$ if use_specular_map is defined
        let specular_map = textureSample( t_specular_map, s_specular_map, specular_map_uv );
    $$ else
        let specular_strength = 1.0;
    $$ endif

    // Init the reflected light. Defines diffuse and specular, both direct and indirect
    var reflected_light: ReflectedLight = ReflectedLight(vec3<f32>(0.0), vec3<f32>(0.0), vec3<f32>(0.0), vec3<f32>(0.0));

    // Lighting
    $$ if lighting
        var geometry: GeometricContext;
        geometry.position = varyings.world_pos;
        geometry.normal = normal;
        geometry.view_dir = view;

        $$ if USE_CLEARCOAT is defined
            geometry.clearcoat_normal = clearcoat_normal;
        $$ endif

        $$ if lighting == 'phong'
            {$ include 'pygfx.light_phong_fragment.wgsl' $}
        $$ elif lighting == 'pbr'
            {$ include 'pygfx.light_pbr_fragment.wgsl' $}
        $$ elif lighting == 'toon'
            {$ include 'pygfx.light_toon_fragment.wgsl' $}
        $$ endif

        // Do the math

        // Punctual light
        {$ include 'pygfx.light_punctual.wgsl' $}

        // Indirect Diffuse Light
        let ambient_color = u_ambient_light.color.rgb;  // the one exception that is already physical
        var irradiance = getAmbientLightIrradiance( ambient_color );
        // Light map (pre-baked lighting)
        $$ if use_light_map is defined
            let light_map_color = srgb2physical( textureSample( t_light_map, s_light_map, light_map_uv ).rgb );
            irradiance += light_map_color * u_material.light_map_intensity;
        $$ endif

        // Process irradiance
        RE_IndirectDiffuse( irradiance, geometry, material, &reflected_light );

        // Indirect Specular Light
        // IBL (srgb2physical and intensity is handled in the getter functions)
        $$ if use_IBL is defined
            $$ if env_mapping_mode == "CUBE-REFLECTION"
                var reflectVec = reflect( -view, normal );
                let mip_level_r = getMipLevel(u_material.env_map_max_mip_level, material.roughness);
            $$ elif env_mapping_mode == "CUBE-REFRACTION"
                var reflectVec = refract( -view, normal, u_material.refraction_ratio );
                let mip_level_r = 1.0;
            $$ endif
            reflectVec = normalize(mix(reflectVec, normal, material.roughness*material.roughness));
            let ibl_radiance = getIBLRadiance( reflectVec, t_env_map, s_env_map, mip_level_r );

            var clearcoat_ibl_radiance = vec3<f32>(0.0);
            $$ if USE_CLEARCOAT is defined
                $$ if env_mapping_mode == "CUBE-REFLECTION"
                    var reflectVec_cc = reflect( -view, clearcoat_normal );
                    let mip_level_r_cc = getMipLevel(u_material.env_map_max_mip_level, material.clearcoat_roughness);
                $$ elif env_mapping_mode == "CUBE-REFRACTION"
                    var reflectVec_cc = refract( -view, clearcoat_normal, u_material.refraction_ratio );
                    let mip_level_r_cc = 1.0;
                $$ endif
                reflectVec_cc = normalize(mix(reflectVec_cc, clearcoat_normal, material.clearcoat_roughness*material.clearcoat_roughness));
                clearcoat_ibl_radiance += getIBLRadiance( reflectVec_cc, t_env_map, s_env_map, mip_level_r_cc );
            $$ endif

            let mip_level_i = getMipLevel(u_material.env_map_max_mip_level, 1.0);
            let ibl_irradiance = getIBLIrradiance( geometry.normal, t_env_map, s_env_map, mip_level_i );
            RE_IndirectSpecular(ibl_radiance, ibl_irradiance, clearcoat_ibl_radiance, geometry, material, &reflected_light);
        $$ endif

    $$ else
        // for basic material
        // Light map (pre-baked lighting)
        $$ if use_light_map is defined
            let light_map_color = srgb2physical( textureSample( t_light_map, s_light_map, light_map_uv ).rgb );
            reflected_light.indirect_diffuse += light_map_color * u_material.light_map_intensity * RECIPROCAL_PI;
        $$ else
            reflected_light.indirect_diffuse += vec3<f32>(1.0);
        $$ endif

        reflected_light.indirect_diffuse *= physical_albeido;
    $$ endif

    // Ambient occlusion
    $$ if use_ao_map is defined
        let ao_map_intensity = u_material.ao_map_intensity;
        let ambient_occlusion = ( textureSample( t_ao_map, s_ao_map, ao_map_uv ).r - 1.0 ) * ao_map_intensity + 1.0;

        reflected_light.indirect_diffuse *= ambient_occlusion;

        $$ if USE_CLEARCOAT is defined
            clearcoat_specular_indirect *= ambient_occlusion;
        $$ endif

        $$ if lighting == 'pbr' and use_IBL is defined
            let dot_nv = saturate( dot( geometry.normal, geometry.view_dir ) );
            reflected_light.indirect_specular *= computeSpecularOcclusion( dot_nv, ambient_occlusion, material.roughness );
        $$ endif
    $$ endif

    // Combine direct and indirect light
    var physical_color = reflected_light.direct_diffuse + reflected_light.direct_specular + reflected_light.indirect_diffuse + reflected_light.indirect_specular;

    // Add emissive color
    // Now for phong、pbr and toon lighting
    $$ if lighting
        var emissive_color = srgb2physical(u_material.emissive_color.rgb) * u_material.emissive_intensity;
        $$ if use_emissive_map is defined
            emissive_color *= srgb2physical(textureSample(t_emissive_map, s_emissive_map, emissive_map_uv).rgb);
        $$ endif
        physical_color += emissive_color;
    $$ endif

    $$ if USE_CLEARCOAT is defined
        let dot_nv_cc = saturate(dot(clearcoat_normal, view));
        let fcc = F_Schlick( material.clearcoat_f0, material.clearcoat_f90, dot_nv_cc );
        physical_color = physical_color * (1.0 - material.clearcoat * fcc) + (clearcoat_specular_direct + clearcoat_specular_indirect) * material.clearcoat;
    $$ endif

    // Environment mapping
    $$ if use_env_map is defined
        let reflectivity = u_material.reflectivity;
        $$ if env_mapping_mode == "CUBE-REFLECTION"
            var reflectVec = reflect( -view, normal );
        $$ elif env_mapping_mode == "CUBE-REFRACTION"
            var reflectVec = refract( -view, normal, u_material.refraction_ratio );
        $$ endif
        var env_color_srgb = textureSample( t_env_map, s_env_map, vec3<f32>( -reflectVec.x, reflectVec.yz) );
        let env_color = srgb2physical(env_color_srgb.rgb); // TODO: maybe already in linear-space
        $$ if env_combine_mode == 'MULTIPLY'
            physical_color = mix(physical_color, physical_color * env_color.xyz, specular_strength * reflectivity);
        $$ elif env_combine_mode == 'MIX'
            physical_color = mix(physical_color, env_color.xyz, specular_strength * reflectivity);
        $$ elif env_combine_mode == 'ADD'
            physical_color = physical_color + env_color.xyz * specular_strength * reflectivity;
        $$ endif
    $$ endif

    $$ if wireframe
        $$ if indexer == 3
        let distance_from_edge = min(varyings.wireframe_coords.x, min(varyings.wireframe_coords.y, varyings.wireframe_coords.z));
        $$ else
        let distance_from_edge = min(varyings.wireframe_coords.x, min(varyings.wireframe_coords.y, min(varyings.wireframe_coords.z, varyings.wireframe_coords.a)));
        $$ endif
        if (distance_from_edge > 0.5 * u_material.wireframe) {
            discard;
        }
    $$ endif

    let out_color = vec4<f32>(physical_color, diffuse_color.a);

    var out = get_fragment_output(varyings.position, out_color);

    $$ if write_pick
    // The wobject-id must be 20 bits. In total it must not exceed 64 bits.
    out.pick = (
        pick_pack(varyings.pick_id, 20) +
        pick_pack(varyings.pick_idx, 26) +
        pick_pack(u32(varyings.pick_coords.x * 63.0), 6) +
        pick_pack(u32(varyings.pick_coords.y * 63.0), 6) +
        pick_pack(u32(varyings.pick_coords.z * 63.0), 6)
    );
    $$ endif

    return out;
}<|MERGE_RESOLUTION|>--- conflicted
+++ resolved
@@ -3,14 +3,11 @@
 
 {# Includes #}
 {$ include 'pygfx.std.wgsl' $}
-<<<<<<< HEAD
-=======
 
 $$ if use_colormap is defined
     {$ include 'pygfx.colormap.wgsl' $}
 $$ endif
 
->>>>>>> 4d2ae96c
 $$ if receive_shadow
     {$ include 'pygfx.light_shadow.wgsl' $}
 $$ endif
@@ -355,10 +352,6 @@
         $$ endif
 
         $$ if color_mode != 'uniform'
-<<<<<<< HEAD
-            $$ if use_map is defined
-                var diffuse_map = textureSample(t_map, s_map, map_uv);
-=======
             $$ if use_map
                 $$ if use_colormap is defined
                     // special case for colormap
@@ -367,7 +360,6 @@
                     var diffuse_map = textureSample(t_map, s_map, varyings.texcoord{{map_uv or ''}});
                 $$ endif
 
->>>>>>> 4d2ae96c
                 $$ if colorspace == 'srgb'
                     diffuse_map = vec4f(srgb2physical(diffuse_map.rgb), diffuse_map.a);
                 $$ endif
