--- conflicted
+++ resolved
@@ -501,13 +501,9 @@
     // Ambient occlusion
     $$ if use_ao_map is defined
         let ao_map_intensity = u_material.ao_map_intensity;
-<<<<<<< HEAD
         let ambient_occlusion = ( textureSample( t_ao_map, s_ao_map, ao_map_uv ).r - 1.0 ) * ao_map_intensity + 1.0;
-=======
-        let ambient_occlusion = ( textureSample( t_ao_map, s_ao_map, varyings.texcoord{{ao_map_uv or ''}} ).r - 1.0 ) * ao_map_intensity + 1.0;
 
         reflected_light.indirect_diffuse *= ambient_occlusion;
->>>>>>> f0cb7ea3
 
         $$ if USE_CLEARCOAT is defined
             clearcoat_specular_indirect *= ambient_occlusion;
