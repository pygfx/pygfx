import math

<<<<<<< HEAD
import wgpu
import pylinalg as la
import numpy as np

=======
>>>>>>> b5c9e941
from ._base import WorldObject
from ..utils.color import Color
from ..cameras import Camera
from ..resources import Buffer
from ..cameras import OrthographicCamera, PerspectiveCamera
from ..utils import array_from_shadertype


def get_pos_from_camera_parent_or_target(light: "Light") -> np.ndarray:
    if isinstance(light.parent, Camera):
        cam = light.parent
        transform = cam.world.matrix
        vector = cam.world.position + (0, 0, -1)
        return la.vector_apply_matrix(vector, transform)
    elif isinstance(light, SpotLight):
        return light.target.world.position
    elif isinstance(light, DirectionalLight):
        return light.target.world.position
    else:
        raise ValueError("Unknown light source.")


class Light(WorldObject):
    """Light Base Class.

    Parameters
    ----------
    color : Color
        The color of the light emitted.
    intensity : float
        The light's intensity. Its units depend on the type of light. For point
        and spot lights it represents the luminous intensity of the light
        measured in candela (cd).
    cast_shadow : bool
        If True, the light can cast shadows. Otherwise it doesn't.

    Notes
    -----
    The light's intensity scales the color in the physical colorspace, as if
    scaling the number of photons. Note that an intensity of 0.5 is not
    equivalent to halving the color value. This is because the srgb color is
    perceptually linear, while intensity is physically linear. Values over 1.0
    make perfect sense - it's just a brighter light.

    There are two booleans that control the behavior of shadow: `cast_shadow` on
    a Light, and `receive_shadow` on the illuminated object. Shadows will only
    be displayed if both are set to True.

    """

    # Note that for lights and shadows, the uniform data is stored on the environment.
    # We can use the uniform_buffer as usual though. We'll just copy it over.

    uniform_type = dict(
        WorldObject.uniform_type,
        color="4xf4",
        intensity="f4",
        cast_shadow="i4",
        light_view_proj_matrix="4x4xf4",
        shadow_bias="f4",
    )

    def __init__(self, color="#ffffff", intensity=1, *, cast_shadow=False, **kwargs):
        super().__init__(**kwargs)
        self.color = color
        self.intensity = intensity
        self.cast_shadow = cast_shadow

        # for internal use
        self._shadow = None

    def _gfx_update_uniform_buffer(self):
        # _gfx prefix means that its not a public method, but other parts in pygfx can use it.
        pass

    @property
    def shadow(self):
        """The shadow object for this light."""
        return self._shadow

    @property
    def color(self):
        """The color of the light, in the srgb colorspace."""
        return Color(self.uniform_buffer.data["color"])

    @color.setter
    def color(self, color):
        self.uniform_buffer.data["color"] = Color(color)
        self.uniform_buffer.update_range(0, 1)

    @property
    def intensity(self):
        """The light intensity as a float, default 1.0. The units of
        intensity depend on the type of light. For point and spot lights
        it represents the luminous intensity of the light measured in
        candela (cd).

        The intensity scales the color in the physical colorspace, as
        if scaling the number of photons. Note that an intensity of 0.5
        is not equivalent to halving the color value. This is because
        the srgb color is perceptually linear, while intensity is
        physically linear. Values over 1.0 make perfect sense - it's
        just a brighter light.
        """
        return float(self.uniform_buffer.data["intensity"])

    @intensity.setter
    def intensity(self, value):
        self.uniform_buffer.data["intensity"] = float(value)
        self.uniform_buffer.update_range(0, 1)

    @property
    def cast_shadow(self):
        """Whether or not this light will casts shadows on objects.
        Note that shadows are only cast on objects that have receive_shadow
        set to True.
        """
        return bool(self.uniform_buffer.data["cast_shadow"])

    @cast_shadow.setter
    def cast_shadow(self, value: bool):
        self.uniform_buffer.data["cast_shadow"] = bool(value)


class AmbientLight(Light):
    """Ambient light source.

    A light that omnidirectionally illuminates all objects in the scene equally.

    Parameters
    ----------
    color : Color
        The color of the emitted light.
    intensity : float
        The light intensity. A value of ``0.2`` corresponds to a dimly lit
        scene.

    """

    def __init__(self, color="#ffffff", intensity=0.2):
        super().__init__(color, intensity)


class PointLight(Light):
    """Radial point light source.

    A light that gets emitted from a single point in all directions.

    Parameters
    ----------
    color : Color
        The color of the emitted light.
    intensity : float
        The light intensity. A value of ``3`` corresponds to a well lit
        scene.
    cast_shadow : bool
        If True, the light can cast shadows. Otherwise it doesn't.
    distance : float
        The maximum distance at which objects are considered illuminated by the
        light. Limiting this may increase performance in large scenes. A value
        of ``0`` means that all objects are considered.
    decay : float
        The rate at which the light dims as it travels. A value of ``0`` means
        no decay. A decay of ``2`` is physically correct.

    Notes
    -----
    When setting ``decay`` to a non-zero value you likely probably have to
    increase intensity (a lot) as light decays following an inverse-square
    profile.

    """

    uniform_type = dict(
        Light.uniform_type,
        distance="f4",
        decay="f4",
        light_view_proj_matrix="6*4x4xf4",
    )

    def __init__(
        self,
        color="#ffffff",
        intensity=3,
        *,
        cast_shadow=False,
        distance=0,
        decay=0,
        **kwargs,
    ):
        super().__init__(color, intensity, cast_shadow=cast_shadow, **kwargs)
        self.distance = distance
        self.decay = decay
        self._shadow = PointLightShadow()

    @property
    def power(self):
        """The light's power. I.e. the luminous power of the light measured in lumens (lm).
        Changing the power will also change the light's intensity.
        """
        # compute the light's luminous power (in lumens) from its intensity (in candela)
        # for an isotropic light source, luminous power (lm) = 4 π luminous intensity (cd)
        return self.intensity * 4 * np.pi

    @power.setter
    def power(self, power):
        # set the light's intensity (in candela) from the desired luminous power (in lumens)
        self.intensity = power / (4 * np.pi)

    @property
    def distance(self):
        """When distance is zero, light will attenuate according to
        inverse-square law to infinite distance. When distance is
        non-zero, light will attenuate the same way until near the
        distance cutoff, where it will then attenuate quickly and
        smoothly to 0. Inherently, cutoffs are not physically correct.
        """
        return float(self.uniform_buffer.data["distance"])

    @distance.setter
    def distance(self, value):
        self.uniform_buffer.data["distance"] = value
        self.uniform_buffer.update_range(0, 1)

    @property
    def decay(self):
        """The amount the light dims along the distance of the light.
        A decay of 2 leads to physically realistic light falloff.
        Default is 0, which means the light does not decay.
        """
        return float(self.uniform_buffer.data["decay"])

    @decay.setter
    def decay(self, value):
        self.uniform_buffer.data["decay"] = value
        self.uniform_buffer.update_range(0, 1)


class DirectionalLight(Light):
    """Directional light source.

    A light that gets emitted in a direction, specified by its position and a
    target. This is equivalent to an infinitely large softbox.

    Parameters
    ----------
    color : Color
        The color of the light emitted.
    intensity : float
        The light intensity. A value of ``3`` corresponds to a well lit
        scene.
    cast_shadow : bool
        If True, the light can cast shadows. Otherwise it doesn't.
    target : WorldObject
        The object used to determine the light's direction. The light will shine
        from it's position toward's the direction of the target except when the
        light's parent is a camera, in which case target is ignored.

    Notes
    -----
    If this light is attached to a camera it's direction will follow the camera
    view direction.

    There are two booleans that control the behavior of shadow: `cast_shadow` on
    a Light, and `receive_shadow` on the illuminated object. Shadows will only
    be displayed if both are set to True.

    """

    uniform_type = dict(
        Light.uniform_type,
        direction="4xf4",
    )

    def __init__(
        self, color="#ffffff", intensity=3, *, cast_shadow=False, target=None, **kwargs
    ):
        super().__init__(color, intensity, cast_shadow=cast_shadow, **kwargs)
        self.target = target or WorldObject()
        self._shadow = DirectionalLightShadow()
        self._gfx_distance_to_target = 0

    @property
    def target(self):
        """The object to direct the light at. The light direction is
        from its position to its target.

        However, if the light's parent is a camera, it follows the
        camera direction instead (thus ignoring the target).
        """
        return self._target

    @target.setter
    def target(self, target):
        assert isinstance(target, WorldObject)
        self._target = target

    def _gfx_update_uniform_buffer(self):
        pos1 = self.world.position
        pos2 = get_pos_from_camera_parent_or_target(self)
        origin_to_target = pos2 - pos1
        self._gfx_distance_to_target = np.linalg.norm(origin_to_target)
        if self._gfx_distance_to_target > 0:
            direction = origin_to_target / self._gfx_distance_to_target
        else:
            direction = np.array(
                (0, 0, -1), dtype=float
            )  # ill-defined direction -> look neg z-axis
        self.uniform_buffer.data["direction"].flat = direction
        self.look_at(pos1 + direction)


class SpotLight(Light):
    """Directional point light source.

    A light that gets emitted from a single point in one direction, along a cone
    that increases in size the further from the light it gets.

    Parameters
    ----------
    color : Color
        The color of the light emitted.
    intensity : float
        The light intensity. A value of ``3`` corresponds to a well lit
        scene.
    cast_shadow : bool
        If True, the light can cast shadows. Otherwise it doesn't.
    distance : float
        The maximum distance at which objects are considered illuminated by the
        light. Limiting this may increase performance in large scenes. A value
        of ``0`` means that all objects are considered.
    decay : float
        The rate at which the light dims as it travels. A value of ``0`` means
        no decay. A decay of ``2`` is physically correct.
    angle : float
        The central angle (in rad) of the light's cone.
    penumbra : float
        Percent of the spotlight cone that is attenuated due
        to penumbra. Takes values between zero and 1. Default is zero.

    Notes
    -----
    If this light is attached to a camera it's direction will follow the camera
    view direction.

    There are two booleans that control the behavior of shadow: `cast_shadow` on
    a Light, and `receive_shadow` on the illuminated object. Shadows will only
    be displayed if both are set to True.

    When setting ``decay`` to a non-zero value you likely probably have to
    increase intensity (a lot) as light decays following an inverse-square
    profile.

    """

    uniform_type = dict(
        Light.uniform_type,
        direction="4xf4",
        distance="f4",
        cone_cos="f4",
        penumbra_cos="f4",
        decay="f4",
    )

    def __init__(
        self,
        color="#ffffff",
        intensity=3,
        *,
        cast_shadow=False,
        distance=0,
        decay=0,
        angle=math.pi / 3,
        penumbra=0,
        **kwargs,
    ):
        super().__init__(color, intensity, cast_shadow=cast_shadow, **kwargs)

        self.distance = distance
        self._angle = angle
        self._penumbra = penumbra
        self.decay = decay
        self.target = WorldObject()

        self.angle = angle
        self.penumbra = penumbra

        self._shadow = SpotLightShadow()

    def _gfx_update_uniform_buffer(self):
        pos1 = self.world.position
        pos2 = get_pos_from_camera_parent_or_target(self)
        origin_to_target = pos2 - pos1
        self._gfx_distance_to_target = np.linalg.norm(origin_to_target)
        if self._gfx_distance_to_target > 0:
            direction = origin_to_target / self._gfx_distance_to_target
        else:
            direction = np.array(
                (0, 0, -1), dtype=float
            )  # ill-defined direction -> look neg z-axis
        self.uniform_buffer.data["direction"].flat = direction

        # Note: we are doing computation world space but apply look_at in local space.
        # is this what we want?
        self.look_at(pos1 + direction)

    @property
    def power(self):
        """The light's power. I.e. the luminous power of the light measured in lumens (lm).
        Changing the power will also change the light's intensity.
        """
        # compute the light's luminous power (in lumens) from its intensity (in candela)
        # by convention for a spotlight, luminous power (lm) = π * luminous intensity (cd)
        return self.intensity * np.pi

    @power.setter
    def power(self, power):
        # set the light's intensity (in candela) from the desired luminous power (in lumens)
        self.intensity = power / np.pi

    @property
    def distance(self):
        """When distance is zero, light will attenuate according to
        inverse-square law to infinite distance. When distance is
        non-zero, light will attenuate the same way until near the
        distance cutoff, where it will then attenuate quickly and
        smoothly to 0. Inherently, cutoffs are not physically correct.
        """
        return float(self.uniform_buffer.data["distance"])

    @distance.setter
    def distance(self, value):
        self.uniform_buffer.data["distance"] = value
        self.uniform_buffer.update_range(0, 1)

    @property
    def angle(self):
        """The maximum extent of the spotlight, in radians, from its
        direction. Should be no more than Math.PI/2.
        """
        return self._angle

    @angle.setter
    def angle(self, value):
        self._angle = value
        cone_cos = math.cos(self._angle)
        self.uniform_buffer.data["cone_cos"] = cone_cos
        penumbra_cos = math.cos(self.angle * (1 - self.penumbra))
        self.uniform_buffer.data["penumbra_cos"] = penumbra_cos
        self.uniform_buffer.update_range(0, 1)

    @property
    def penumbra(self):
        """Percent of the spotlight cone that is attenuated due to penumbra.
        Takes values between zero and 1.
        """
        return self._penumbra

    @penumbra.setter
    def penumbra(self, value):
        self._penumbra = value
        penumbra_cos = math.cos(self.angle * (1 - self.penumbra))
        self.uniform_buffer.data["penumbra_cos"] = penumbra_cos
        self.uniform_buffer.update_range(0, 1)

    @property
    def decay(self):
        """The amount the light dims along the distance of the light.
        A decay of 2 leads to physically realistic light falloff.
        Default is 0, which means the light does not decay.
        """
        return float(self.uniform_buffer.data["decay"])

    @decay.setter
    def decay(self, value):
        self.uniform_buffer.data["decay"] = value
        self.uniform_buffer.update_range(0, 1)


# shadows
shadow_uniform_type = dict(light_view_proj_matrix="4x4xf4")


class LightShadow:
    """Shadow map utility base class.

    This is usually created automatically by a light, and can be accessed
    through the light's shadow property.

    Parameters
    ----------
    camera : Camera
        The light's view of the scene. This is used to generate a depth map of
        the scene; objects occluded by other objects from the light's
        perspective will receive shadow.

    """

    def __init__(self, camera: PerspectiveCamera) -> None:
        self._camera = camera
        self._camera.maintain_aspect = False

        # TODO: 'radius' represents the shadow sampling radius,
        # which is used for PCF to blur and smooth shadow edges.
        # But it seems difficult to be used as a uniform in shader internal.
        # Changing this value will cause the shader to recompile.
        # Shadows with different radius in one scene are also difficult to handle.
        # now, it is a fixed value in shader.
        # self._radius = 1
        # self._map_size = [1024, 1024]

        # TODO: move bias and cull_mode to Light so they can be reactive?
        self.bias = 0
        self.cull_mode = "FRONT"
        self._gfx_matrix_buffer = Buffer(array_from_shadertype(shadow_uniform_type))

    @property
    def camera(self):
        """The camera that defines the POV for determining the depth map of the scene."""
        return self._camera

    @property
    def bias(self):
        """Shadow map bias. Very tiny adjustments here may help reduce artifacts in shadows."""
        return self._bias

    @bias.setter
    def bias(self, value):
        self._bias = float(value)

    @property
    def cull_mode(self):
        """
        Shadow map cull_mode ('front', 'back', or 'none'). When shadow
        mapping open meshes, set to 'none' and increase ``bias`` value
        to avoid shadow acne.
        """
        return self._cull_mode

    @cull_mode.setter
    def cull_mode(self, value):
        value = str(value).upper()
        if value in ("FRONT", "BACK", "NONE"):
            self._cull_mode = value
        else:
            raise ValueError(f"invalid cull_mode: '{value}'")

    def _gfx_update_uniform_buffer(self, light: Light):
        light.uniform_buffer.data["shadow_bias"] = self._bias
        self._update_matrix(light)
        light.uniform_buffer.update_range(0, 1)

    def _update_matrix(self, light: Light) -> None:
        shadow_camera = self.camera
        shadow_camera.world.position = light.world.position
        target = get_pos_from_camera_parent_or_target(light)
        shadow_camera.look_at(target)

        self._gfx_matrix_buffer.data[
            "light_view_proj_matrix"
        ] = shadow_camera.camera_matrix.T
        self._gfx_matrix_buffer.update_range(0, 1)

        light.uniform_buffer.data[
            "light_view_proj_matrix"
        ] = shadow_camera.camera_matrix.T


class DirectionalLightShadow(LightShadow):
    """Shadow map utility for directional lights."""

    def __init__(self) -> None:
        # OrthographicCamera for directional light
        super().__init__(OrthographicCamera(1000, 1000, depth_range=(-500, 500)))

    def _update_matrix(self, light):
        camera = self.camera
        camera.update_projection_matrix()
        super()._update_matrix(light)


class SpotLightShadow(LightShadow):
    """Shadow map utility for spot light sources."""

    def __init__(self) -> None:
        super().__init__(PerspectiveCamera(50, depth_range=(0.5, 500)))
        self._focus = 1

    def _update_matrix(self, light):
        camera = self.camera

        fov = 180 / math.pi * 2 * light.angle * self._focus

        aspect = 1
        far = (light.distance * 10) or camera.far

        if fov != camera.fov or far != camera.far:
            camera.fov = fov
            camera.aspect = aspect
            camera.depth_range = far / 1000000, far
            camera.update_projection_matrix()

        super()._update_matrix(light)


class PointLightShadow(LightShadow):
    """Shadow map utility for point light sources."""

    _cube_directions = np.array(
        [
            (1, 0, 0),
            (-1, 0, 0),
            (0, 1, 0),
            (0, -1, 0),
            (0, 0, 1),
            (0, 0, -1),
        ],
        dtype=float,
    )

    def __init__(self) -> None:
        super().__init__(PerspectiveCamera(90))

        self._gfx_matrix_buffer = []

        for _ in range(6):
            buffer = Buffer(array_from_shadertype(shadow_uniform_type))
            self._gfx_matrix_buffer.append(buffer)

    def _update_matrix(self, light: Light) -> None:
        camera = self.camera
        camera.world.position = light.world.position
        directions = self._cube_directions + light.world.position

        far = (light.distance * 10) or camera.far

        if far != camera.far:
            camera.depth_range = far / 1000000, far
            camera.update_projection_matrix()

        for i in range(6):
            camera.look_at(directions[i])

            light.uniform_buffer.data["light_view_proj_matrix"][
                i
            ] = camera.camera_matrix.T
            self._gfx_matrix_buffer[i].data[
                "light_view_proj_matrix"
            ] = camera.camera_matrix.T
            self._gfx_matrix_buffer[i].update_range(0, 1)
        light.uniform_buffer.update_range(0, 1)<|MERGE_RESOLUTION|>--- conflicted
+++ resolved
@@ -1,12 +1,8 @@
 import math
 
-<<<<<<< HEAD
-import wgpu
 import pylinalg as la
 import numpy as np
 
-=======
->>>>>>> b5c9e941
 from ._base import WorldObject
 from ..utils.color import Color
 from ..cameras import Camera
