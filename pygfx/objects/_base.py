from __future__ import annotations

import random
import weakref
import threading
from typing import Any, Callable, ClassVar, Iterator, List, Tuple
import pylinalg as la
from time import perf_counter_ns

import numpy as np

from ..resources import Buffer, Texture
from ..utils import array_from_shadertype, logger
from ..utils.trackable import Trackable
from ..utils.bounds import Bounds
from ._events import EventTarget
from ..utils.transform import (
    AffineTransform,
    RecursiveTransform,
)
<<<<<<< HEAD

if TYPE_CHECKING:
    from ..geometries import Geometry
    from ..materials import Material
=======
from ..utils.enums import RenderMask
from ..geometries import Geometry
from ..materials import Material
>>>>>>> 25045912


class IdProvider:
    """Object for internal use to manage world object id's."""

    def __init__(self):
        self._ids_in_use = set([0])
        self._map = weakref.WeakValueDictionary()
        self._lock = threading.RLock()

    def claim_id(self, wobject: WorldObject) -> int:
        """Used by wobjects to claim an id."""
        # We don't simply count up, but keep a pool of ids. This is
        # because an application *could* create and discard objects at
        # a high rate, so we want to be able to re-use these ids.
        #
        # Some numbers:
        # * 4_294_967_296 (2**32) max number for u32
        # * 2_147_483_647 (2**31 -1) max number for i32.
        # *    16_777_216 max integer that can be stored exactly in f32
        # *     4_000_000 max integer that survives being passed as a varying (in my tests)
        # *     1_048_575 is ~1M is 2**20 seems like a good max scene objects.
        # *    67_108_864 is ~50M is 2**26 seems like a good max vertex count.
        #                 which leaves 64-20-26=18 bits for any other picking info.

        # Max allowed id, inclusive
        id_max = 1_048_575  # 2*20-1

        # The max number of ids. This is a bit less to avoid choking
        # when there are few free id's left.
        max_items = 1_000_000

        with self._lock:
            if len(self._ids_in_use) >= max_items:
                raise RuntimeError("Max number of objects reached.")
            id = 0
            while id in self._ids_in_use:
                id = random.randint(1, id_max)
            self._ids_in_use.add(id)
            self._map[id] = wobject

        return id

    def release_id(self, wobject: WorldObject, id: int) -> None:
        """Release an id associated with a wobject."""
        if id > 0:
            with self._lock:
                self._ids_in_use.discard(id)
                self._map.pop(id, None)

    def get_object_from_id(self, id: int) -> WorldObject | None:
        """Return the wobject associated with an id, or None."""
        return self._map.get(id)


id_provider = IdProvider()


class WorldObject(EventTarget, Trackable):
    """Base class for objects.

    This class represents objects in the world, i.e., the scene graph.Each
    WorldObject has geometry to define it's data, and material to define its
    appearance. The object itself is only responsible for defining object
    hierarchies (parent / children) and its position and orientation in the
    world.

    Parameters
    ----------
    geometry : Geometry
        The data defining the shape of the object. See the documentation
        on the different WorldObject subclasses for what attributes the
        geometry should and may have.
    material : Material
        The data defining the appearance of the object.
    visible : bool
        Whether the object is visible.
    render_order : float
        Value that helps controls the order in which objects are rendered.
    name : str
        The name of the object.

    Notes
    -----
    Use :class:`Group` to collect multiple world objects into a single empty
    world object.

    See Also
    --------
    pygfx.utils.transform.AffineBase
        Various getters and setters defined on ``obj.local`` and ``obj.world``.
    pygfx.utils.transform.AffineTransform
        The class used to implement ``obj.local``.
    pygfx.utils.transform.RecursiveTransform
        The class used to implement ``obj.world``.

    """

    _FORWARD_IS_MINUS_Z = False  # Default is +Z (lights and cameras use -Z)

    _gfx_blends_fragments = None  # set by pipeline to None, True, or False
    _id = 0

    # The uniform type describes the structured info for this object, which represents
    # every "property" that a renderer would need to know in order to visualize it.
    # Put larger items first for alignment, also note that host-sharable structs
    # align at power-of-two only, so e.g. vec3 needs padding.
    # todo: rename uniform to info or something?

    uniform_type: ClassVar[dict[str, str]] = dict(
        world_transform="4x4xf4",
        world_transform_inv="4x4xf4",
        id="i4",
    )

    def __init__(
        self,
        geometry: Geometry | None = None,
        material: Material | None = None,
        *,
        visible: bool = True,
        render_order: float = 0,
        name: str = "",
    ) -> None:
        super().__init__()
        self._parent: weakref.ReferenceType[WorldObject] | None = None

        #: Subtrees of the scene graph that depend on this object.
        self._children: List[WorldObject] = []

        self.geometry = geometry
        self.material = material

        self.name = name

        # Compose complete uniform type
        buffer = Buffer(array_from_shadertype(self.uniform_type), force_contiguous=True)
        buffer.data["world_transform"] = np.eye(4)
        buffer.data["world_transform_inv"] = np.eye(4)

        self._world_last_modified = perf_counter_ns()

        #: The object's transform expressed in parent space.
        self.local = AffineTransform(is_camera_space=self._FORWARD_IS_MINUS_Z)
        #: The object's transform expressed in world space.
        self.world = RecursiveTransform(
            self.local, is_camera_space=self._FORWARD_IS_MINUS_Z, reference_up=(0, 1, 0)
        )

        # Set id
        self._id = id_provider.claim_id(self)
        buffer.data["id"] = self._id

        # Bounds
        self._bounds_geometry = None
        self._bounds_geometry_rev = 0

        #: The GPU data of this WorldObject.
        self.uniform_buffer = buffer

        # Init visibility and render props
        self.visible = visible
        self.render_order = render_order
        self.cast_shadow = False
        self.receive_shadow = False

        self.name = name

    def _update_object(self):
        """This gets called (by the renderer) right before being drawn. Good time for lazy updates."""
        world_last_modified = self.world.last_modified
        if world_last_modified > self._world_last_modified:
            self._world_last_modified = world_last_modified
            self._update_world_transform()

    def _update_world_transform(self):
        """This gets called right before being drawn, when the world transform has changed."""
        orig_err_setting = np.seterr(under="ignore")
        self.uniform_buffer.data["world_transform"] = self.world.matrix.T
        self.uniform_buffer.data["world_transform_inv"] = self.world.inverse_matrix.T
        self.uniform_buffer.update_full()
        np.seterr(**orig_err_setting)

    def __repr__(self):
        return f"<pygfx.{self.__class__.__name__} {self.name} at {hex(id(self))}>"

    def __del__(self):
        id_provider.release_id(self, self.id)
        self.local._set_wrapper(
            None
        )  # break the circular reference so GC has it a little easier

    @property
    def up(self) -> np.ndarray:
        """
        Relic of old WorldObjects that aliases with the new ``transform.up``
        direction. Prefer `obj.world.reference_up` instead.

        """

        logger.warning(
            "`WorldObject.up` is deprecated. Use `WorldObject.world.reference_up` instead.",
        )

        return self.world.reference_up

    @up.setter
    def up(self, value: np.ndarray) -> None:
        logger.warning(
            "`WorldObject.up` is deprecated. Use `WorldObject.world.reference_up` instead.",
        )

        self.world.reference_up = np.asarray(value)

    @property
    def id(self) -> int:
        """An integer id smaller than 2**31 (read-only)."""
        return self._id

    @property
    def visible(self) -> bool:
        """Whether is object is rendered or not. Default True."""
        return self._store.visible

    @visible.setter
    def visible(self, visible: bool) -> None:
        self._store.visible = bool(visible)

    @property
    def render_order(self) -> float:
        """A number that helps control the order in which objects are rendered.
        Objects with higher ``render_order`` get rendered later.
        Default 0. Also see ``Renderer.sort_objects``.
        """
        return self._store.render_order

    @render_order.setter
    def render_order(self, value: float) -> None:
        self._store.render_order = float(value)

    @property
    def render_mask(self):
        return None

    @render_mask.setter
    def render_mask(self, value):
        raise DeprecationWarning(
            "render_mask is deprecated, use material.transparent instead"
        )

    @property
    def geometry(self) -> Geometry | None:
        """The object's geometry, the data that defines (the shape of) this object."""
        return self._store.geometry

    @geometry.setter
    def geometry(self, geometry: Geometry | None):
        if not (geometry is None or isinstance(geometry, Geometry)):
            raise TypeError(
                f"WorldObject.geometry must be a Geometry object or None, not {geometry!r}"
            )
        self._store.geometry = geometry

    @property
    def material(self) -> Material | None:
        """The object's material, the data that defines the appearance of this object."""
        # In contrast to the geometry, the material is not stored on self._store,
        # because it should not be tracked, because pipeline-containers are unique
        # for each combi of (wobject, material, renderstate).
        return self._material

    @material.setter
    def material(self, material: Material | None) -> None:
        if not (material is None or isinstance(material, Material)):
            raise TypeError(
                f"WorldObject.geometry must be a Geometry object or None, not {material!r}"
            )
        self._material = material

    @property
    def cast_shadow(self) -> bool:
        """Whether this object casts shadows, i.e. whether it is rendered into
        a shadow map. Default False."""
        return self._cast_shadow  # does not affect any shaders

    @cast_shadow.setter
    def cast_shadow(self, value: bool) -> None:
        self._cast_shadow = bool(value)

    @property
    def receive_shadow(self) -> bool:
        """Whether this object receives shadows. Default False."""
        return self._store.receive_shadow

    @receive_shadow.setter
    def receive_shadow(self, value: bool) -> None:
        self._store.receive_shadow = bool(value)

    @property
    def parent(self) -> WorldObject | None:
        """Object's parent in the scene graph (read-only).
        An object can have at most one parent.
        """
        if self._parent is None:
            return None
        else:
            return self._parent()

    @property
    def children(self) -> Tuple[WorldObject, ...]:
        """tuple of children of this object. (read-only)"""
        return tuple(self._children)

    def add(
        self,
        *objects: WorldObject,
        before: WorldObject | None = None,
        keep_world_matrix: bool = False,
    ) -> WorldObject:
        """Add child objects.

        Any number of objects may be added. Any current parent on an object
        passed in here will be removed, since an object can have at most one
        parent. If ``before`` argument is given, then the items are inserted
        before the given element.

        Parameters
        ----------
        *objects : WorldObject
            The world objects to add as children.
        before : WorldObject
            If not None, insert the objects before this child object.
        keep_world_matrix : bool
            If True, the child will keep it's world transform. It moves in the
            scene graph but will visually remain in the same place. If False,
            the child will keep it's parent transform.

        """
        for obj in objects:
            if obj.parent is not None:
                obj.parent.remove(obj, keep_world_matrix=keep_world_matrix)

            if before is not None:
                idx = self._children.index(before)
            else:
                idx = len(self._children)

            if keep_world_matrix:
                transform_matrix = obj.world.matrix

            obj._parent = weakref.ref(self)
            obj.world.parent = self.world
            self._children.insert(idx, obj)
            self.world.children.insert(idx, obj.world)

            if keep_world_matrix:
                obj.world.matrix = transform_matrix

        return self

    def remove(self, *objects: WorldObject, keep_world_matrix: bool = False) -> None:
        """Removes object as child of this object. Any number of objects may be removed."""
        for obj in objects:
            try:
                self._children.remove(obj)
                self.world.children.remove(obj.world)
            except ValueError:
                logger.warning("Attempting to remove object that was not a child.")
                continue
            else:
                obj._reset_parent(keep_world_matrix=keep_world_matrix)

    def clear(self, *, keep_world_matrix: bool = False) -> None:
        """Removes all children."""

        for child in self._children:
            child._reset_parent(keep_world_matrix=keep_world_matrix)

        self._children.clear()
        self.world.children.clear()

    def _reset_parent(self, *, keep_world_matrix=False):
        """Sets the parent to None.

        xref: https://github.com/pygfx/pygfx/pull/482#discussion_r1135670771
        """

        if keep_world_matrix:
            transform_matrix = self.world.matrix

        self._parent = None
        self.world.parent = None

        if keep_world_matrix:
            self.world.matrix = transform_matrix

    def traverse(
        self, callback: Callable[[WorldObject], Any], skip_invisible: bool = False
    ):
        """Executes the callback on this object and all descendants.

        If ``skip_invisible`` is given and True, objects whose
        ``visible`` property is False - and their children - are
        skipped. Note that modifying the scene graph inside the callback
        is discouraged.
        """

        for child in self.iter(skip_invisible=skip_invisible):
            callback(child)

    def iter(
        self,
        filter_fn: Callable[[WorldObject], bool] | None = None,
        skip_invisible: bool = False,
    ) -> Iterator[WorldObject]:
        """Create a generator that iterates over this objects and its children.
        If ``filter_fn`` is given, only objects for which it returns ``True``
        are included.
        """
        if skip_invisible and not self.visible:
            return

        if filter_fn is None:
            yield self
        elif filter_fn(self):
            yield self

        for child in self._children:
            yield from child.iter(filter_fn, skip_invisible)

    def _get_bounds_from_geometry(self):
        geometry = self.geometry
        if geometry is None:
            self._bounds_geometry = None
        elif isinstance(positions_buf := getattr(geometry, "positions", None), Buffer):
            if self._bounds_geometry_rev == positions_buf.rev:
                return self._bounds_geometry
            self._bounds_geometry = None
            # Get array and check expected shape
            positions_array = positions_buf.data
            if positions_array.ndim == 2 and positions_array.shape[1] in (2, 3):
                self._bounds_geometry = Bounds.from_points(positions_array)
                self._bounds_geometry_rev = positions_buf.rev
        elif isinstance(grid_buf := getattr(geometry, "grid", None), Texture):
            if self._bounds_geometry_rev == grid_buf.rev:
                return self._bounds_geometry
            # account for multi-channel image data
            grid_shape = tuple(reversed(grid_buf.size[: grid_buf.dim]))
            # create aabb in index/data space
            aabb = np.array([np.zeros_like(grid_shape), grid_shape[::-1]], dtype="f8")
            # convert to local image space by aligning
            # center of voxel index (0, 0, 0) with origin (0, 0, 0)
            aabb -= 0.5
            # ensure coordinates are 3D
            # NOTE: important we do this last, we don't want to apply
            # the -0.5 offset to the z-coordinate of 2D images
            if aabb.shape[1] == 2:
                aabb = np.hstack([aabb, [[0], [0]]])
            self._bounds_geometry = Bounds(aabb, None)
            self._bounds_geometry_rev = grid_buf.rev
        else:
            self._bounds_geometry = None
        return self._bounds_geometry

    def get_geometry_bounding_box(self) -> np.ndarray | None:
        bounds = self._get_bounds_from_geometry()
        if bounds is not None:
            return bounds.aabb

    def get_bounding_box(self) -> np.ndarray | None:
        """Axis-aligned bounding box in parent space.

        Returns
        -------
        aabb : ndarray, [2, 3] or None
            An axis-aligned bounding box, or None when the object does
            not take up a particular space.
        """

        # Collect bounding boxes
        _aabbs = []
        for child in self._children:
            aabb = child.get_bounding_box()
            if aabb is not None:
                trafo = child.local.matrix
                _aabbs.append(la.aabb_transform(aabb, trafo))
        bounds = self._get_bounds_from_geometry()
        if bounds is not None:
            _aabbs.append(bounds.aabb)

        # Combine
        if _aabbs:
            aabbs = np.stack(_aabbs)
            final_aabb = np.zeros((2, 3), dtype=float)
            final_aabb[0] = np.min(aabbs[:, 0, :], axis=0)
            final_aabb[1] = np.max(aabbs[:, 1, :], axis=0)
        else:
            final_aabb = None

        return final_aabb

    def get_bounding_sphere(self) -> np.ndarray | None:
        """Bounding Sphere in parent space.

        Returns
        -------
        bounding_shere : ndarray, [4] or None
            A sphere (x, y, z, radius), or None when the object does
            not take up a particular space.

        """
        # NOTE: this currently does not even use the sphere-data from the geometry!
        aabb = self.get_bounding_box()
        return None if aabb is None else la.aabb_to_sphere(aabb)

    def get_world_bounding_box(self) -> np.ndarray | None:
        """Axis aligned bounding box in world space.

        Returns
        -------
        aabb : ndarray, [2, 3] or None
            The transformed axis-aligned bounding box, or None when the
            object does not take up a particular space.

        """
        aabb = self.get_bounding_box()
        return None if aabb is None else la.aabb_transform(aabb, self.world.matrix)

    def get_world_bounding_sphere(self) -> np.ndarray | None:
        """Bounding Sphere in world space.

        Returns
        -------
        bounding_shere : ndarray, [4] or None
            A sphere (x, y, z, radius), or None when the object does
            not take up a particular space.

        """
        aabb = self.get_world_bounding_box()
        return None if aabb is None else la.aabb_to_sphere(aabb)

    def _wgpu_get_pick_info(self, pick_value):
        # In most cases the material handles this.
        return self.material._wgpu_get_pick_info(pick_value)

    def look_at(self, target: WorldObject) -> None:
        """Orient the object so it looks at the given position.

        This sets the object's rotation such that its ``forward`` direction
        points towards ``target`` (given in world space). This rotation takes
        reference_up into account, i.e., the rotation is chosen in such a way that a
        camera looking ``forward`` follows the rotation of a human head looking
        around without tilting the head sideways.

        """

        self.world.forward = target - self.world.position<|MERGE_RESOLUTION|>--- conflicted
+++ resolved
@@ -18,16 +18,8 @@
     AffineTransform,
     RecursiveTransform,
 )
-<<<<<<< HEAD
-
-if TYPE_CHECKING:
-    from ..geometries import Geometry
-    from ..materials import Material
-=======
-from ..utils.enums import RenderMask
 from ..geometries import Geometry
 from ..materials import Material
->>>>>>> 25045912
 
 
 class IdProvider:
