--- conflicted
+++ resolved
@@ -143,13 +143,9 @@
         self.render_order = render_order
         self.render_mask = render_mask
 
-<<<<<<< HEAD
         # Compose complete uniform type
         # Note: buffer is a local variable to avoid a circular reference to self
         # that would prevent garbage collection
-        self.uniform_type = {}
-        for cls in reversed(self.__class__.mro()):
-            self.uniform_type.update(getattr(cls, "uniform_type", {}))
         buffer = Buffer(array_from_shadertype(self.uniform_type))
 
         def buffer_callback(transform: AffineTransform):
@@ -163,28 +159,6 @@
         )
         self.transform = EmbeddedTransform(self.world_transform)
         self.uniform_buffer = buffer
-=======
-        # Init parent and children
-        self._parent_ref = None
-        self._children = []
-
-        position = (0, 0, 0) if position is None else position
-        self.position = (
-            Vector3(*position) if isinstance(position, (tuple, list)) else position
-        )
-        self.rotation = Quaternion()
-        self.scale = Vector3(1, 1, 1)
-        self._transform_hash = ()
-
-        self.up = Vector3(0, 1, 0)
-
-        self._matrix = Matrix4()
-        self._matrix_auto_update = True
-        self._matrix_world = Matrix4()
-        self._matrix_world_dirty = True
-
-        self.uniform_buffer = Buffer(array_from_shadertype(self.uniform_type))
->>>>>>> 426cc98c
 
         # Set id
         self._id = id_provider.claim_id(self)
