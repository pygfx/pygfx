import random
import weakref
import threading
import enum
from typing import List
import pylinalg as pla

import numpy as np

from ..resources import Buffer
from ..utils import array_from_shadertype
from ..utils.trackable import RootTrackable
from ._events import EventTarget
from ..utils.transform import AffineTransform, ChainedTransform, LinkedTransform


class IdProvider:
    """Object for internal use to manage world object id's."""

    def __init__(self):
        self._ids_in_use = set([0])
        self._map = weakref.WeakValueDictionary()
        self._lock = threading.RLock()

    def claim_id(self, wobject):
        """Used by wobjects to claim an id."""
        # We don't simply count up, but keep a pool of ids. This is
        # because an application *could* create and discard objects at
        # a high rate, so we want to be able to re-use these ids.
        #
        # Some numbers:
        # * 4_294_967_296 (2**32) max number for u32
        # * 2_147_483_647 (2**31 -1) max number for i32.
        # *    16_777_216 max integer that can be stored exactly in f32
        # *     4_000_000 max integer that survives being passed as a varying (in my tests)
        # *     1_048_575 is ~1M is 2**20 seems like a good max scene objects.
        # *    67_108_864 is ~50M is 2**26 seems like a good max vertex count.
        #                 which leaves 64-20-26=18 bits for any other picking info.

        # Max allowed id, inclusive
        id_max = 1_048_575  # 2*20-1

        # The max number of ids. This is a bit less to avoid choking
        # when there are few free id's left.
        max_items = 1_000_000

        with self._lock:
            if len(self._ids_in_use) >= max_items:
                raise RuntimeError("Max number of objects reached.")
            id = 0
            while id in self._ids_in_use:
                id = random.randint(1, id_max)
            self._ids_in_use.add(id)
            self._map[id] = wobject

        return id

    def release_id(self, wobject, id):
        """Release an id associated with a wobject."""
        with self._lock:
            self._ids_in_use.discard(id)
            self._map.pop(id, None)

    def get_object_from_id(self, id):
        """Return the wobject associated with an id, or None."""
        return self._map.get(id)


id_provider = IdProvider()


class RenderMask(enum.IntFlag):
    auto = 0
    opaque = 1
    transparent = 2
    all = 3


class WorldObject(EventTarget, RootTrackable):
    """Base class for objects.

    This class represents objects in the world, i.e., the scene graph.Each
    WorldObject has geometry to define it's data, and material to define its
    appearance. The object itself is only responsible for defining object
    hierarchies (parent / children) and its position and orientation in the
    world.

    Parameters
    ----------
    geometry : Geometry
        The data defining the shape of the object.
    material : Material
        The data defining the appearence of the object.
    visible : bool
        Whether the object is visible.
    render_order : int
        The render order (when applicable for the renderer's blend mode).
    render_mask : str
        Determines the render passes that the object is rendered in. It's
        recommended to let the renderer decide, using "auto".
    position : Vector
        The position of the object in the world. Default (0, 0, 0).

    Notes
    -----
    Use :class:`Group` to collect multiple world objects into a single empty
    world object.

    """

    _FORWARD_IS_MINUS_Z = False  # Default is +Z (lights and cameras use -Z)

    # The uniform type describes the structured info for this object, which represents
    # every "propery" that a renderer would need to know in order to visualize it.
    # Put larger items first for alignment, also note that host-sharable structs
    # align at power-of-two only, so e.g. vec3 needs padding.
    # todo: rename uniform to info or something?

    uniform_type = dict(
        world_transform="4x4xf4",
        world_transform_inv="4x4xf4",
        id="i4",
    )

    def __init__(
        self,
        geometry=None,
        material=None,
        *,
        visible=True,
        render_order=0,
        render_mask="auto",
    ):
        super().__init__()
        self._parent: weakref.ReferenceType[WorldObject] = None
        self.children: List[WorldObject] = []

        self.transform = AffineTransform()
        self.cache = None

        self.geometry = geometry
        self.material = material

        # Init visibility and render props
        self.visible = visible
        self.render_order = render_order
        self.render_mask = render_mask

        # Compose complete uniform type
        self.uniform_type = {}
        for cls in reversed(self.__class__.mro()):
            self.uniform_type.update(getattr(cls, "uniform_type", {}))
        self.uniform_buffer = Buffer(array_from_shadertype(self.uniform_type))

        # Set id
        self._id = id_provider.claim_id(self)
        self.uniform_buffer.data["id"] = self._id

        self.cast_shadow = False
        self.receive_shadow = False

    def __repr__(self):
        return f"<pygfx.{self.__class__.__name__} at {hex(id(self))}>"

    def __del__(self):
        id_provider.release_id(self, self.id)

    @property
    def id(self):
        """An integer id smaller than 2**31 (read-only)."""
        return self._id

    @property
    def tracker(self):
        return self._root_tracker

    @property
    def visible(self):
        """Wheter is object is rendered or not. Default True."""
        return self._store.visible

    @visible.setter
    def visible(self, visible):
        self._store.visible = bool(visible)

    @property
    def render_order(self):
        """This value allows the default rendering order of scene graph
        objects to be controlled. Default 0. See ``Renderer.sort_objects``
        for details.
        """
        return self._store.render_order

    @render_order.setter
    def render_order(self, value):
        self._store.render_order = float(value)

    @property
    def render_mask(self):
        """Indicates in what render passes to render this object:

        * "auto": try to determine the best approach (default).
        * "opaque": only in the opaque render pass.
        * "transparent": only in the transparent render pass(es).
        * "all": render in both opaque and transparent render passses.

        If "auto" (the default), the renderer attempts to determine
        whether all fragments will be either opaque or all transparent,
        and only apply the needed render passes. If this cannot be
        determined, it falls back to "all".

        Some objects may contain both transparent and opaque fragments,
        and should be rendered in all passes - the object's contribution
        to each pass is determined on a per-fragment basis.

        For clarity, rendering objects in all passes even though they
        are fully opaque/transparent yields correct results and is
        generally the "safest" option. The only cost is performance.
        Rendering transparent fragments in the opaque pass makes them
        invisible. Rendering opaque fragments in the transparent pass
        blends them as if they are transparent with an alpha of 1.
        """
        return self._store.render_mask

    @render_mask.setter
    def render_mask(self, value):
        if value is None:
            self._store.render_mask = RenderMask(0)
        elif isinstance(value, int):
            self._store.render_mask = RenderMask(value)
        elif isinstance(value, str):
            try:
                self._store.render_mask = RenderMask._member_map_[value.lower()]
            except KeyError:
                opts = set(RenderMask._member_names_)
                msg = f"WorldObject.render_mask must be one of {opts} not {value!r}"
                raise ValueError(msg) from None
        else:
            raise TypeError(
                f"WorldObject.render_mask must be int or str, not {type(value)}"
            )

    @property
    def geometry(self):
        """The object's geometry, the data that defines (the shape of) this object."""
        return self._store.geometry

    @geometry.setter
    def geometry(self, geometry):
        self._store.geometry = geometry

    @property
<<<<<<< HEAD
=======
    def material(self):
        """Wheter is object is rendered or not. Default True."""
        return self._store.material

    @material.setter
    def material(self, material):
        self._store.material = material

    @property
    def up(self):
        """The vector that is considered up (i.e. minus gravity) in the world space."""
        return self._up

    @up.setter
    def up(self, value):
        if isinstance(value, Vector3):
            self._up = value.clone()
        elif isinstance(value, (tuple, list, np.ndarray)) and len(value) == 3:
            self._up = Vector3(*value)
        else:
            raise TypeError(f"Invalid up vector: {value}")

    @property
    def cast_shadow(self):
        """Whether this object casts shadows, i.e. whether it is rendered into
        a shadow map. Default False."""
        return self._cast_shadow  # does not affect any shaders

    @cast_shadow.setter
    def cast_shadow(self, value):
        self._cast_shadow = bool(value)

    @property
>>>>>>> 5a7f6d88
    def receive_shadow(self):
        """Whether this object receives shadows. Default False."""
        return self._store.receive_shadow

    @receive_shadow.setter
    def receive_shadow(self, value):
        self._store.receive_shadow = bool(value)

    @property
    def material(self):
        """Wheter is object is rendered or not. Default True."""
        return self._store.material

    @material.setter
    def material(self, material):
        self._store.material = material

    @property
    def parent(self) -> "WorldObject":
        if self._parent is None:
            return None
        else:
            return self._parent()

    @parent.setter
    def parent(self, value: "WorldObject"):
        if self._parent is not None:
            self._parent().remove(self)

        if value is None:
            self._parent = None
        else:
            self._parent = weakref.ref(value)

    def add(self, *objects, before=None):
        """Adds object as child of this object. Any number of
        objects may be added. Any current parent on an object passed
        in here will be removed, since an object can have at most one
        parent.
        If ``before`` argument is given, then the items are inserted before the
        given element.

        """

        obj: WorldObject
        for obj in objects:
            if before is not None:
                idx = self.children.index(before)
            else:
                idx = len(self.children)

            obj.parent = self
            self.children.insert(idx, obj)

    def remove(self, *objects):
        """Removes object as child of this object. Any number of objects may be removed."""

        obj: WorldObject
        for obj in objects:
            self.children.remove(obj)

    def clear(self):
        """Removes all children."""
        self.remove(*self.children)

    def traverse(self, callback, skip_invisible=False):
        """Executes the callback on this object and all descendants.

        If ``skip_invisible`` is given and True, objects whose
        ``visible`` property is False - and their children - are
        skipped. Note that modifying the scene graph inside the callback
        is discouraged.
        """

        for child in self.iter(skip_invisible=skip_invisible):
            callback(child)

    def iter(self, filter_fn=None, skip_invisible=False):
        """Create a generator that iterates over this objects and its children.
        If ``filter_fn`` is given, only objects for which it returns ``True``
        are included.
        """
        if skip_invisible and not self.visible:
            return

        if filter_fn is None:
            yield self
        elif filter_fn(self):
            yield self

        for child in self.children:
            yield from child.iter(filter_fn, skip_invisible)

    @property
    def transform_sequence(self) -> List[AffineTransform]:
        if self.parent is None:
            return [self.transform]
        else:
            return self.parent.transform_sequence + [self.transform]

    @property
    def world_transform(self) -> AffineTransform:
        if self.parent is not None:
            before = ChainedTransform(self.transform_sequence[:-1])
        else:
            before = None

        return LinkedTransform(self.transform, before=before)

    @property
    def bounding_box(self):
        partial_aabb = np.zeros((len(self.children) + 1, 2, 3), dtype=float)
        for idx, child in enumerate(self.children):
            aabb = child.bounding_box
            trafo = child.transform.matrix
            partial_aabb[idx] = pla.aabb_transform(aabb, trafo)
        partial_aabb[-1] = self.geometry.bounding_box()

        final_aabb = np.zeros((2, 3), dtype=float)
        final_aabb[0] = np.min(partial_aabb[:, 0, :], axis=0)
        final_aabb[1] = np.max(partial_aabb[:, 1, :], axis=0)
        return final_aabb

    @property
    def bounding_sphere(self):
        return pla.aabb_to_sphere(self.bounding_box)

    @property
<<<<<<< HEAD
    def world_bounding_box(self):
=======
    def matrix_world_dirty(self):
        """Whether or not the matrix needs updating (readonly)."""
        return self._matrix_world_dirty

    def apply_matrix(self, matrix):
        if self._matrix_auto_update:
            self.update_matrix()
        self._matrix.premultiply(matrix)
        self._matrix.decompose(self.position, self.rotation, self.scale)
        self._matrix_world_dirty = True

    def update_matrix_world(
        self, force=False, update_children=True, update_parents=False
    ):
        if update_parents and self.parent:
            self.parent.update_matrix_world(
                force=force, update_children=False, update_parents=True
            )
        if self._matrix_auto_update:
            self.update_matrix()
        if self._matrix_world_dirty or force:
            if self.parent is None:
                self._matrix_world.copy(self._matrix)
            else:
                self._matrix_world.multiply_matrices(
                    self.parent._matrix_world, self._matrix
                )
            self.uniform_buffer.data[
                "world_transform"
            ].flat = self._matrix_world.elements
            tmp_inv_matrix = Matrix4().get_inverse(self._matrix_world)
            self.uniform_buffer.data[
                "world_transform_inv"
            ].flat = tmp_inv_matrix.elements
            self.uniform_buffer.update_range(0, 1)
            self._matrix_world_dirty = False
            for child in self._children:
                child._matrix_world_dirty = True
        if update_children:
            for child in self._children:
                child.update_matrix_world()

    def look_at(self, target: Vector3, *, up=None):
        """Orient the object so it looks at the given position.

        By default all objects (except cameras ans lights) look at (0, 0, 1).
        This takes the object's up vector into account. If up is given
        as an argument, it also updates the object's up vector.
        """
        if isinstance(target, (tuple, list, np.ndarray)) and len(target) == 3:
            target = Vector3(*target)
        if up is not None:
            self.up = up
        # Lower level look_at
        self.update_matrix_world(update_parents=True, update_children=False)
        self._v.set_from_matrix_position(self._matrix_world)
        if self._FORWARD_IS_MINUS_Z:
            self._m.look_at(self._v, target, self.up)
        else:
            self._m.look_at(target, self._v, self.up)
        self.rotation.set_from_rotation_matrix(self._m)
        if self.parent:
            self._m.extract_rotation(self.parent._matrix_world)
            self._q.set_from_rotation_matrix(self._m)
            self.rotation.premultiply(self._q.inverse())

    def get_world_position(self):
        self.update_matrix_world(update_parents=True, update_children=False)
        self._v.set_from_matrix_position(self._matrix_world)
        return self._v.clone()

    def get_world_bounding_box(self):
>>>>>>> 5a7f6d88
        """Updates all parent and children world matrices, and returns
        a single world-space axis-aligned bounding box for this object's
        geometry and all of its children (recursively)."""

        return pla.aabb_transform(self.bounding_box, self.world_transform.matrix)

    @property
    def world_bounding_sphere(self):
        """Returns a world-space bounding sphere by converting an
        axis-aligned bounding box to a sphere.

        See WorldObject.get_world_bounding_box.
        """
        return pla.aabb_to_sphere(self.world_bounding_box)

    def _wgpu_get_pick_info(self, pick_value):
        # In most cases the material handles this.
        return self.material._wgpu_get_pick_info(pick_value)<|MERGE_RESOLUTION|>--- conflicted
+++ resolved
@@ -250,8 +250,6 @@
         self._store.geometry = geometry
 
     @property
-<<<<<<< HEAD
-=======
     def material(self):
         """Wheter is object is rendered or not. Default True."""
         return self._store.material
@@ -259,20 +257,6 @@
     @material.setter
     def material(self, material):
         self._store.material = material
-
-    @property
-    def up(self):
-        """The vector that is considered up (i.e. minus gravity) in the world space."""
-        return self._up
-
-    @up.setter
-    def up(self, value):
-        if isinstance(value, Vector3):
-            self._up = value.clone()
-        elif isinstance(value, (tuple, list, np.ndarray)) and len(value) == 3:
-            self._up = Vector3(*value)
-        else:
-            raise TypeError(f"Invalid up vector: {value}")
 
     @property
     def cast_shadow(self):
@@ -285,7 +269,6 @@
         self._cast_shadow = bool(value)
 
     @property
->>>>>>> 5a7f6d88
     def receive_shadow(self):
         """Whether this object receives shadows. Default False."""
         return self._store.receive_shadow
@@ -293,15 +276,6 @@
     @receive_shadow.setter
     def receive_shadow(self, value):
         self._store.receive_shadow = bool(value)
-
-    @property
-    def material(self):
-        """Wheter is object is rendered or not. Default True."""
-        return self._store.material
-
-    @material.setter
-    def material(self, material):
-        self._store.material = material
 
     @property
     def parent(self) -> "WorldObject":
@@ -414,82 +388,7 @@
         return pla.aabb_to_sphere(self.bounding_box)
 
     @property
-<<<<<<< HEAD
     def world_bounding_box(self):
-=======
-    def matrix_world_dirty(self):
-        """Whether or not the matrix needs updating (readonly)."""
-        return self._matrix_world_dirty
-
-    def apply_matrix(self, matrix):
-        if self._matrix_auto_update:
-            self.update_matrix()
-        self._matrix.premultiply(matrix)
-        self._matrix.decompose(self.position, self.rotation, self.scale)
-        self._matrix_world_dirty = True
-
-    def update_matrix_world(
-        self, force=False, update_children=True, update_parents=False
-    ):
-        if update_parents and self.parent:
-            self.parent.update_matrix_world(
-                force=force, update_children=False, update_parents=True
-            )
-        if self._matrix_auto_update:
-            self.update_matrix()
-        if self._matrix_world_dirty or force:
-            if self.parent is None:
-                self._matrix_world.copy(self._matrix)
-            else:
-                self._matrix_world.multiply_matrices(
-                    self.parent._matrix_world, self._matrix
-                )
-            self.uniform_buffer.data[
-                "world_transform"
-            ].flat = self._matrix_world.elements
-            tmp_inv_matrix = Matrix4().get_inverse(self._matrix_world)
-            self.uniform_buffer.data[
-                "world_transform_inv"
-            ].flat = tmp_inv_matrix.elements
-            self.uniform_buffer.update_range(0, 1)
-            self._matrix_world_dirty = False
-            for child in self._children:
-                child._matrix_world_dirty = True
-        if update_children:
-            for child in self._children:
-                child.update_matrix_world()
-
-    def look_at(self, target: Vector3, *, up=None):
-        """Orient the object so it looks at the given position.
-
-        By default all objects (except cameras ans lights) look at (0, 0, 1).
-        This takes the object's up vector into account. If up is given
-        as an argument, it also updates the object's up vector.
-        """
-        if isinstance(target, (tuple, list, np.ndarray)) and len(target) == 3:
-            target = Vector3(*target)
-        if up is not None:
-            self.up = up
-        # Lower level look_at
-        self.update_matrix_world(update_parents=True, update_children=False)
-        self._v.set_from_matrix_position(self._matrix_world)
-        if self._FORWARD_IS_MINUS_Z:
-            self._m.look_at(self._v, target, self.up)
-        else:
-            self._m.look_at(target, self._v, self.up)
-        self.rotation.set_from_rotation_matrix(self._m)
-        if self.parent:
-            self._m.extract_rotation(self.parent._matrix_world)
-            self._q.set_from_rotation_matrix(self._m)
-            self.rotation.premultiply(self._q.inverse())
-
-    def get_world_position(self):
-        self.update_matrix_world(update_parents=True, update_children=False)
-        self._v.set_from_matrix_position(self._matrix_world)
-        return self._v.clone()
-
-    def get_world_bounding_box(self):
->>>>>>> 5a7f6d88
         """Updates all parent and children world matrices, and returns
         a single world-space axis-aligned bounding box for this object's
         geometry and all of its children (recursively)."""
