from math import floor, ceil

import numpy as np

from ._base import Resource
from ._utils import (
    get_element_format_from_numpy_array,
    calculate_texture_chunk_size,
    get_merged_blocks_from_mask_3d,
    check_data_is_clean_for_performance,
    is_little_endian,
    make_little_endian,
    logger,
)


class Texture(Resource):
    """The Texture represents structured 1D, 2D or 3D data on the GPU.

    A texture can be used to represent e.g. image data or colormaps. They can
    also serve as a render target (for the renderer). Supports texture stacks,
    cube textures, and mipmapping.

    Parameters
    ----------
    data : array | None
        The initial data of the texture. It must support the buffer-protocol,
        (e.g. a bytes or numpy array). If None, ``size`` and ``forma`` must be
        provided. The data will be accessible at ``texture.data``, no copies are
        made. The dtype must be compatible with wgpu texture formats.
    dim : int
        The dimensionality of the array (1, 2 or 3).
    size : tuple | None
        The extent ``(width, height, depth)`` of the array. If None, it is
        derived from `dim` and the shape of the data. The texture can also
        represent a stack of images by setting ``dim=2`` and ``depth > 1``, or a
        cube image by setting ``dim=2`` and ``depth==6``.
    format : None | str | ElementFormat | wgpu.TextureFormat
        A format string describing the pixel/voxel format. This can follow
        pygfx' ``ElementFormat`` e.g. "1xf4" for intensity, "3xu1" for rgb, etc.
        Can also be wgpu's ``TextureFormat``. Optional: if None, it is
        automatically determined from the data.
    colorspace : str
        If this data is used as color, it is interpreted to be in this
        colorspace. Can be "srgb" or "physical". Default "srgb".
    generate_mipmaps : bool
        If True, automatically generates mipmaps when transferring data to the
        GPU. Default False.
    chunk_size : None | tuple | int
        The chunk size to use for uploading data to the GPU, expressed in elements (not bytes).
        When None (default) an optimal chunk size is determined automatically.
        A 3-tuple can be given to provide a size for each dimension, or an integer
        to apply for all dimensions.
    force_contiguous : bool
        When set to true, the texture goes into a stricter mode, forcing set data
        to be c_contiguous. This ensures optimal upload performance for cases when
        the data changes often.
    usage : int | wgpu.TextureUsage
        The wgpu ``usage`` flag for this texture. Optional: typically pygfx can
        derive how the texture is used and apply the appropriate flag. In cases
        where it doesn't this param provides an override. This is a bitmask flag
        (values are OR'd).

    Performance tips:

    * If the given data is not c_contiguous, extra memory-copies may be needed
      at upload time, which reduces performance when the data is changed often.
    * RGB textures do not exist in wgpu, but are emulated with an RGBA texture.
      This may introduce extra memory copies, which reduces performance when
      data is changed often.
    * Setting ``force_contiguous`` ensures that the set data is contiguous and
      not RGB, it is recommended to use this when the texture data is dynamic.
    """

    def __init__(
        self,
        data=None,
        *,
        dim,
        size=None,
        format=None,
        colorspace="srgb",
        generate_mipmaps=False,
        chunk_size=None,
        force_contiguous=False,
        usage=0,
    ):
        super().__init__()
        Resource._rev += 1
        self._rev = Resource._rev

        # Attributes for internal use, updated by other parts of pygfx.
        self._wgpu_object = None
        self._wgpu_usage = int(usage)
        self._wgpu_mip_level_count = 1
        self._wgpu_emulate_rgb = False

        # Init
        self._data = None
        self._force_contiguous = bool(force_contiguous)
        assert dim in (1, 2, 3)
        self._store.dim = int(dim)
        self._colorspace = (colorspace or "srgb").lower()
        assert self._colorspace in ("srgb", "physical")
        self._generate_mipmaps = bool(generate_mipmaps)

        # Normalize size
        size = None if size is None else (int(size[0]), int(size[1]), int(size[2]))

        # Process data
        if data is not None:
            # Store data and view, and do some basic checks.
            # The view is a numpy array, but we go via memoryview to ensure data follows the buffer protocol.
            self._data = data
<<<<<<< HEAD
            self._mem = mem = memoryview(data)
            self._store.nbytes = mem.nbytes

            item_count = mem.nbytes / mem.itemsize

            if size:
                # When size is given, we only need to check if it matches the data, and get the nchannels
                assert len(size) == 3
                size_n = size[0] * size[1] * size[2]
                assert item_count % size_n == 0
                nchannels = int(item_count // size_n)
                self._store.size = size
            else:
                self._store.size = self._size_from_data(mem, dim)
                shape = mem.shape
                collapsed_size = [x for x in self.size if x > 1]
                if len(shape) == len(collapsed_size) + 1:
                    nchannels = shape[-1]
                else:
                    if not len(shape) == len(collapsed_size):
                        raise ValueError(
                            "Incompatible data shape for image data, there must be > 1 pixel to draw per channel"
                        )
                    nchannels = 1

=======
            self._view = view = np.asarray(memoryview(data))
            if self._force_contiguous:
                check_data_is_clean_for_performance("texture", view)
            the_nbytes = view.nbytes
            # Establish texture size
            if size is not None:
                the_size = size
            else:
                the_size = size_from_array(view, dim)
            reshape_array(view, the_size)
            # Establish format
            element_format = get_element_format_from_numpy_array(view)
            if element_format is None:
                raise ValueError(
                    f"Unsupported dtype/format for texture data: {view.dtype}"
                )
            nchannels = int(np.prod(view.shape[3:], initial=1))
>>>>>>> e0ca1fe1
            if not (1 <= nchannels <= 4):
                raise ValueError(
                    f"Expected 1-4 texture color channels, got {nchannels}."
                )
<<<<<<< HEAD

            subformat = get_item_format_from_memoryview(mem)
            if subformat is None:
                raise ValueError(
                    f"Unsupported dtype/format for texture data: {mem.format}"
                )
            self._format = (f"{nchannels}x" + subformat).lstrip("1x")
            self.update_range((0, 0, 0), self.size)
=======
            if nchannels == 3:
                self._wgpu_emulate_rgb = True
                if self._force_contiguous:
                    raise ValueError(
                        "When force_contiguous is set, the texture data cannot be rgb, because it requires a padding operation on upload."
                    )
            detected_format = (f"{nchannels}x" + element_format).lstrip("1x")
>>>>>>> e0ca1fe1
        elif size is not None and format is not None:
            the_size = size
            the_nbytes = 0
            detected_format = None
        else:
            raise ValueError(
                "Texture must be instantiated with either data or size and format."
            )

        # Check size
        if not all(the_size[i] > 0 for i in range(3)):
            raise ValueError("Texture size cannot be zero.")

        # Store derived props
        self._store.nbytes = the_nbytes
        self._store.size = the_size
        if format is not None:
            self._store.format = str(format)
        elif detected_format:
            self._store.format = detected_format
        else:
            self._store.format = None

        # Get optimal chunk size
        if the_nbytes == 0:  # data is None or empty
            chunk_size = (0, 0, 0)
        elif chunk_size is None:
            chunk_size = calculate_texture_chunk_size(
                the_size,
                bytes_per_element=the_nbytes // int(np.prod(the_size)),
                byte_align=16,
                target_chunk_count=32,
            )
        else:
            if isinstance(chunk_size, int):
                chunk_size = chunk_size, chunk_size, chunk_size
            elif not len(chunk_size) == 3:
                raise ValueError("Chunk size must be int or tuple of 3 ints.")
            chunk_size = tuple(
                min(max(int(chunk_size[i]), 1), the_size[i]) for i in range(3)
            )

        # Init chunks map
        if data is None:
            self._chunks_dirt_flag = 0
            self._chunk_size = (0, 0, 0)
            self._chunk_mask = None
        elif the_nbytes == 0:
            self._chunks_dirt_flag = 0
            self._chunk_size = (0, 0, 0)
            self._chunk_mask = np.ones((0, 0, 0), bool)
        else:
            self._chunks_dirt_flag = 2
            self._chunk_size = chunk_size
            shape = tuple(ceil(the_size[i] / self._chunk_size[i]) for i in (2, 1, 0))
            self._chunk_mask = np.ones(shape, bool)

    @property
    def dim(self):
        """The dimensionality of the texture (1, 2, or 3)."""
        return self._store.dim

    @property
    def data(self):
        """The data for this texture.

        Can be None if the data only exists on the GPU. This object is the same
        that was given to instantiate this object or with ``set_data()``.
        """
        return self._data

    @property
    def view(self):
        """A numpy array view on the data of this texture.

        Can be None if the data only exists on the GPU. This is a view on the
        same memory as ``.data``. It's ``.shape[:3]`` matches ``reversed(size)``.
        """
        return self._view

    @property
    def nbytes(self):
        """Get the number of bytes in the texture."""
        return self._store.nbytes

    @property
    def size(self):
        """The size of the texture as (width, height, depth).
        (always a 3-tuple, regardless of the dimension).
        """
        return self._store.size

    @property
    def format(self):
        """The texture format.

        Usually a pygfx format specifier (e.g. 'u2' for scalar uint16, or '3xf4'
        for RGB float32), but can also be a value from ``wgpu.TextureFormat``.
        """
        return self._store.format

    @property
    def usage(self):
        """Bitmask indicating how the texture can be used in a wgpu pipeline."""
        return self._wgpu_usage

    @property
    def colorspace(self):
        """If this data is used as color, it is interpreted to be in this colorspace.
        Can be "srgb" or "physical". Default "srgb".
        """
        return self._colorspace

    @property
    def generate_mipmaps(self):
        """Whether to automatically generate mipmaps when uploading to the GPU."""
        return self._generate_mipmaps

    def set_data(self, data):
        """Reset the data to a new array.

        This avoids a data-copy compared to doing ``texture.data[:] = new_data``.
        The new data must fit the teture's size and format.
        """
        # Get view
        view = np.asarray(memoryview(data))
        # Do couple of checks
        if self._force_contiguous:
            check_data_is_clean_for_performance("texture", view)
        if view.nbytes != self._view.nbytes:
            raise ValueError("texture.set_data() nbytes does not match.")
        if view.dtype != self._view.dtype:
            raise ValueError("texture.set_data() format does not match.")
        # Make sure the shape is ok.
        reshape_array(view, self.size)
        # Ok
        self._data = data
        self._view = view
        self.update_full()

    def update_full(self):
        """Mark the whole data for upload."""
        self._chunk_mask.fill(True)
        self._chunks_dirt_flag = 2
        Resource._rev += 1
        self._rev = Resource._rev
        self._gfx_mark_for_sync()

    def update_indices(self, indices_x, indices_y, indices_z):
        """Mark specific indices for upload.

        The given arrays represent the indices for x, y, and z, respectively.
        So they must be equal in length, similar to what ``np.where()`` returns.
        They can also be None, to indicate the full range, like ":" does with slicing.
        """
        full_slice = slice(None, None, None)
        div = self._chunk_size
        indices_x = (
            full_slice if indices_x is None else (np.asarray(indices_x) // div[0])
        )
        indices_y = (
            full_slice if indices_y is None else (np.asarray(indices_y) // div[1])
        )
        indices_z = (
            full_slice if indices_z is None else (np.asarray(indices_z) // div[2])
        )
        self._chunk_mask[indices_z, indices_y, indices_x] = True
        self._chunks_dirt_flag = 1
        Resource._rev += 1
        self._rev = Resource._rev
        self._gfx_mark_for_sync()

    def update_range(self, offset, size):
        """Mark a certain range of the data for upload to the GPU.
        The offset and (sub) size should be (width, height, depth)
        tuples. Numpy users beware that an arrays shape is (height, width)!
        """
        full_size = self.size
        # Check input
        assert isinstance(offset, tuple) and len(offset) == 3
        assert isinstance(size, tuple) and len(size) == 3
        if any(s == 0 for s in size):
            return
        elif any(s < 0 for s in size):
            raise ValueError("Update size must not be negative")
        elif any(b < 0 for b in offset):
            raise ValueError("Update offset must not be negative")
        # offset + size being larger than the full size is tolaterated.
        # Get indices
        div = self._chunk_size
        index_a = tuple(floor(offset[i] / div[i]) for i in range(3))
        index_b = tuple(
            ceil(min(full_size[i], offset[i] + size[i]) / div[i]) for i in range(3)
        )
        # Update map
        self._chunk_mask[
            index_a[2] : index_b[2], index_a[1] : index_b[1], index_a[0] : index_b[0]
        ] = True
        self._chunks_dirt_flag = 1
        Resource._rev += 1
        self._rev = Resource._rev
        self._gfx_mark_for_sync()

<<<<<<< HEAD
    def _size_from_data(self, data, dim):
        # Check if shape matches dimension
        shape = data.shape
        if len(shape) not in (dim, dim + 1):
            raise ValueError(
                f"Can't map shape {shape} on {dim}D tex. Maybe also specify size?"
            )
        # Determine size based on dim and shape
        if dim == 1:
            return shape[0], 1, 1
        elif dim == 2:
            return shape[1], shape[0], 1
        else:  # dim == 3:
            return shape[2], shape[1], shape[0]

    def _get_subdata(self, offset, size, pixel_padding=None):
=======
    def _gfx_get_chunk_descriptions(self):
        """Get a list of (offset, size) tuples, that can be
        used in _gfx_get_chunk_data(). This method also clears
        the chunk dirty statuses.
        """

        if not self._chunks_dirt_flag:
            return []
        elif self._chunks_dirt_flag == 2:
            chunk_descriptions = [((0, 0, 0), self.size)]
        elif np.all(self._chunk_mask):
            chunk_descriptions = [((0, 0, 0), self.size)]
        else:
            # Get merged chunk blocks, using a smart algorithm.
            chunk_blocks = get_merged_blocks_from_mask_3d(self._chunk_mask)

            # Turn into proper descriptions, with chunk indices/counts scaled with the chunk size.
            chunk_descriptions = []
            chunk_size = self._chunk_size
            full_size = self._store["size"]
            for block in chunk_blocks:
                offset = (
                    block.x * chunk_size[0],
                    block.y * chunk_size[1],
                    block.z * chunk_size[2],
                )
                size = (
                    min(block.nx * chunk_size[0], full_size[0] - offset[0]),
                    min(block.ny * chunk_size[1], full_size[1] - offset[1]),
                    min(block.nz * chunk_size[2], full_size[2] - offset[2]),
                )
                chunk_descriptions.append((offset, size))

        # Reset
        self._chunks_dirt_flag = False
        self._chunk_mask.fill(False)

        return chunk_descriptions

    def _gfx_get_chunk_data(self, offset, size, pad_value=0.0):
>>>>>>> e0ca1fe1
        """Return subdata as a contiguous array."""
        full_size = self._store["size"]
        emulate_rgb = self._wgpu_emulate_rgb

        # Get chunk
        if offset == (0, 0, 0) and size == full_size and not emulate_rgb:
            chunk = self._view
        else:
            # Calculate slice
            slice_per_dim = []
            for d in reversed(range(3)):
                slice_per_dim.append(slice(offset[d], offset[d] + size[d]))
            slice_per_dim = tuple(slice_per_dim)
            # Slice, pad, make contiguous. Note that the chance of the chunks not being contiguous is pretty big.
            chunk = self._view[slice_per_dim]
            if emulate_rgb:
                if self._force_contiguous:
                    logger.warning(
                        "force_contiguous was set, but still need pixel padding"
                    )
                # Copy into array with one extra channel
                nchannels = chunk.shape[3]  # usually 3 for rgb, padded to make rgba
                padded_shape = chunk.shape[:3] + (nchannels + 1,)
                padded_chunk = np.full(padded_shape, pad_value, dtype=chunk.dtype)
                padded_chunk[:, :, :, :nchannels] = chunk
                chunk = padded_chunk

        # Normalize chunk
        if not is_little_endian(chunk):
            chunk = make_little_endian(chunk)
            if self._force_contiguous:
                logger.warning(
                    "force_contiguous was set, but chunk data is still big endian"
                )
        elif not chunk.flags.c_contiguous:
            # Easily happens when slicing in anything but the last dimension
            chunk = np.ascontiguousarray(chunk)

        return chunk


def size_from_array(data, dim):
    # Check if shape matches dimension
    shape = data.shape

    if len(shape) not in (dim, dim + 1):
        raise ValueError(
            f"Can't map shape {shape} on {dim}D tex. Maybe also specify size?"
        )
    # Determine size based on dim and shape
    if dim == 1:
        return shape[0], 1, 1
    elif dim == 2:
        return shape[1], shape[0], 1
    else:  # dim == 3:
        return shape[2], shape[1], shape[0]


def reshape_array(view, size):
    """Reshape array so it's shape[0:3] match size."""
    expected_shape = tuple(reversed(size))
    if expected_shape != view.shape[:3]:
        # This can fail if the data is not contiguous and strides don't work out.
        view.shape = expected_shape + (-1,)<|MERGE_RESOLUTION|>--- conflicted
+++ resolved
@@ -112,33 +112,6 @@
             # Store data and view, and do some basic checks.
             # The view is a numpy array, but we go via memoryview to ensure data follows the buffer protocol.
             self._data = data
-<<<<<<< HEAD
-            self._mem = mem = memoryview(data)
-            self._store.nbytes = mem.nbytes
-
-            item_count = mem.nbytes / mem.itemsize
-
-            if size:
-                # When size is given, we only need to check if it matches the data, and get the nchannels
-                assert len(size) == 3
-                size_n = size[0] * size[1] * size[2]
-                assert item_count % size_n == 0
-                nchannels = int(item_count // size_n)
-                self._store.size = size
-            else:
-                self._store.size = self._size_from_data(mem, dim)
-                shape = mem.shape
-                collapsed_size = [x for x in self.size if x > 1]
-                if len(shape) == len(collapsed_size) + 1:
-                    nchannels = shape[-1]
-                else:
-                    if not len(shape) == len(collapsed_size):
-                        raise ValueError(
-                            "Incompatible data shape for image data, there must be > 1 pixel to draw per channel"
-                        )
-                    nchannels = 1
-
-=======
             self._view = view = np.asarray(memoryview(data))
             if self._force_contiguous:
                 check_data_is_clean_for_performance("texture", view)
@@ -156,21 +129,10 @@
                     f"Unsupported dtype/format for texture data: {view.dtype}"
                 )
             nchannels = int(np.prod(view.shape[3:], initial=1))
->>>>>>> e0ca1fe1
             if not (1 <= nchannels <= 4):
                 raise ValueError(
                     f"Expected 1-4 texture color channels, got {nchannels}."
                 )
-<<<<<<< HEAD
-
-            subformat = get_item_format_from_memoryview(mem)
-            if subformat is None:
-                raise ValueError(
-                    f"Unsupported dtype/format for texture data: {mem.format}"
-                )
-            self._format = (f"{nchannels}x" + subformat).lstrip("1x")
-            self.update_range((0, 0, 0), self.size)
-=======
             if nchannels == 3:
                 self._wgpu_emulate_rgb = True
                 if self._force_contiguous:
@@ -178,7 +140,6 @@
                         "When force_contiguous is set, the texture data cannot be rgb, because it requires a padding operation on upload."
                     )
             detected_format = (f"{nchannels}x" + element_format).lstrip("1x")
->>>>>>> e0ca1fe1
         elif size is not None and format is not None:
             the_size = size
             the_nbytes = 0
@@ -382,24 +343,6 @@
         self._rev = Resource._rev
         self._gfx_mark_for_sync()
 
-<<<<<<< HEAD
-    def _size_from_data(self, data, dim):
-        # Check if shape matches dimension
-        shape = data.shape
-        if len(shape) not in (dim, dim + 1):
-            raise ValueError(
-                f"Can't map shape {shape} on {dim}D tex. Maybe also specify size?"
-            )
-        # Determine size based on dim and shape
-        if dim == 1:
-            return shape[0], 1, 1
-        elif dim == 2:
-            return shape[1], shape[0], 1
-        else:  # dim == 3:
-            return shape[2], shape[1], shape[0]
-
-    def _get_subdata(self, offset, size, pixel_padding=None):
-=======
     def _gfx_get_chunk_descriptions(self):
         """Get a list of (offset, size) tuples, that can be
         used in _gfx_get_chunk_data(). This method also clears
@@ -440,7 +383,6 @@
         return chunk_descriptions
 
     def _gfx_get_chunk_data(self, offset, size, pad_value=0.0):
->>>>>>> e0ca1fe1
         """Return subdata as a contiguous array."""
         full_size = self._store["size"]
         emulate_rgb = self._wgpu_emulate_rgb
