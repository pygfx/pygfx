--- conflicted
+++ resolved
@@ -12,12 +12,8 @@
     MarkerShape
     RenderMask
     SizeMode
-<<<<<<< HEAD
-    BindMode
-=======
     ElementFormat
     VisibleSide
->>>>>>> c64d4d83
 
 """
 
@@ -27,12 +23,8 @@
     "SizeMode",
     "CoordSpace",
     "MarkerShape",
-<<<<<<< HEAD
-    "BindMode",
-=======
     "ElementFormat",
     "VisibleSide",
->>>>>>> c64d4d83
 ]
 
 # We implement a custom enum class that's much simpler than Python's enum.Enum,
@@ -159,15 +151,6 @@
     pin = None  #: 📍
 
 
-<<<<<<< HEAD
-class BindMode(Enum):
-    """The BindMode enum specifies how a skinned mesh is bound to its skeleton."""
-
-    attached = (
-        "attached"  #: The skinned mesh shares the same world space as the skeleton.
-    )
-    detached = "detached"  #: The skinned mesh has its own world space.
-=======
 class ElementFormat(Enum):
     """The base elements to specify formats.
 
@@ -197,7 +180,6 @@
     front = None  #: The front is visible.
     back = None  #: The back is visible.
     both = None  #: Both the front and back are visible.
->>>>>>> c64d4d83
 
 
 # NOTE: Don't forget to add new enums to the toctree and __all__