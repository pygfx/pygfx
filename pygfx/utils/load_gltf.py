"""
Utilities to load gltf/glb files, completely compatible with the glTF 2.0 specification.

References:
https://raw.githubusercontent.com/KhronosGroup/glTF/main/specification/2.0/figures/gltfOverview-2.0.0d.png
https://registry.khronos.org/glTF/specs/2.0/glTF-2.0.html

Experimental, not yet fully implemented.
"""

import pygfx as gfx
import numpy as np
import pylinalg as la

from importlib.util import find_spec
from functools import lru_cache


def load_gltf(path, quiet=False, remote_ok=True):
    """
    Load a gltf file and return the content.

    This function requires the gltflib library.

    Parameters:
    ----------
    path : str
        The path to the gltf file.
    quiet : bool
        Whether to suppress the warning messages.
        Default is False.
    remote_ok : bool
        Whether to allow loading from URLs.
        Default is True.

    Returns:
    ----------
    gltf : object
        The gltf object which contains the following attributes:
        * `scenes`: [gfx.Group]
        * `scene`: gfx.Group or None
        * `cameras`: [gfx.Camera] or None
        * `animations`: [gfx.Animation] or None
    """
    return _GLTF().load(path, quiet, remote_ok)


async def load_gltf_async(path, quiet=False, remote_ok=True):
    """
    Load a gltf file and return the content asynchronously.

    It is recommended to use this function when loading from URLs.
    especially when the gltf model has multiple resources.

    This function requires the gltflib library.

    Parameters:
    ----------
    path : str
        The path to the gltf file.
    quiet : bool
        Whether to suppress the warning messages.
        Default is False.
    remote_ok : bool
        Whether to allow loading from URLs.
        Default is True.

    Returns:
    ----------
    gltf : object
        The gltf object which contains the following attributes:
        * `scenes`: [gfx.Group]
        * `scene`: gfx.Group or None
        * `cameras`: [gfx.Camera] or None
        * `animations`: [gfx.Animation] or None
    """
    return await _GLTF().load_async(path, quiet, remote_ok)


def load_gltf_mesh(path, materials=True, quiet=False, remote_ok=True):
    """
    Load meshes from a gltf file, without skeletons, and no transformations applied.

    This function requires the gltflib library.

    Parameters:
    ----------
    path : str
        The path to the gltf file.
    materials : bool
        Whether to load materials.
        Default is True.
    quiet : bool
        Whether to suppress the warning messages.
        Default is False.
    remote_ok : bool
        Whether to allow loading from URLs.
        Default is True.

    Returns:
    ----------
    meshes : list
        A list of pygfx.Meshes.
    """
    return _GLTF().load_mesh(path, quiet, materials=materials, remote_ok=remote_ok)


async def load_gltf_mesh_async(path, materials=True, quiet=False, remote_ok=True):
    """
    Load meshes from a gltf file asynchronously, without skeletons, and no transformations applied.

    It is recommended to use this function when loading from URLs.
    especially when the gltf model has multiple resources.

    This function requires the gltflib library.

    Parameters:
    ----------
    path : str
        The path to the gltf file.
    materials : bool
        Whether to load materials.
        Default is True.
    quiet : bool
        Whether to suppress the warning messages.
        Default is False.
    remote_ok : bool
        Whether to allow loading from URLs.
        Default is True.

    Returns:
    ----------
    meshes : list
        A list of pygfx.Meshes.
    """
    return await _GLTF().load_mesh_async(
        path, quiet, materials=materials, remote_ok=remote_ok
    )


class _GLTF:
    ACCESSOR_TYPE_SIZE = {
        "SCALAR": 1,
        "VEC2": 2,
        "VEC3": 3,
        "VEC4": 4,
        "MAT2": 4,
        "MAT3": 9,
        "MAT4": 16,
    }

    COMPONENT_TYPE = {
        5120: np.int8,
        5121: np.uint8,
        5122: np.int16,
        5123: np.uint16,
        5125: np.uint32,
        5126: np.float32,
    }

    ATTRIBUTE_NAME = {
        "POSITION": "positions",
        "NORMAL": "normals",
        "TANGENT": "tangents",
        "TEXCOORD_0": "texcoords",
        "TEXCOORD_1": "texcoords1",
        "TEXCOORD_2": "texcoords2",
        "TEXCOORD_3": "texcoords3",
        "COLOR_0": "colors",
        "JOINTS_0": "skin_indices",
        "WEIGHTS_0": "skin_weights",
    }

    WRAP_MODE = {
        33071: "clamp-to-edge",  # CLAMP_TO_EDGE
        33648: "mirror-repeat",  # MIRRORED_REPEAT
        10497: "repeat",  # REPEAT
    }

    def __init__(self):
        self.scene = None
        self.scenes = []
        self.cameras = []
        self.lights = []
        self.animations = None

        self._plugins = {}

        self._register_plugin(GLTFMeshQuantizationExtension)
        self._register_plugin(GLTFMaterialsIorExtension)
        self._register_plugin(GLTFMaterialsSpecularExtension)
        self._register_plugin(GLTFMaterialsClearcoatExtension)
        self._register_plugin(GLTFMaterialsIridescenceExtension)
        self._register_plugin(GLTFMaterialsSheenExtension)
        self._register_plugin(GLTFMaterialsAnisotropyExtension)
        self._register_plugin(GLTFMaterialsEmissiveStrengthExtension)
        self._register_plugin(GLTFMaterialsUnlitExtension)
        self._register_plugin(GLTFLightsExtension)
        self._register_plugin(GLTFTextureTransformExtension)
<<<<<<< HEAD
        self._register_plugin(GLTFMaterialsTransmissionExtension)
        self._register_plugin(GLTFMaterialsVolumeExtension)
        self._register_plugin(GLTFMaterialsDispersionExtension)
=======
        self._register_plugin(GLTFTextureWebPExtension)
>>>>>>> a9f65a26

    def _register_plugin(self, plugin_class):
        plugin = plugin_class(self)
        self._plugins[plugin.name] = plugin

    def load(self, path, quiet=False, remote_ok=True):
        """Load the whole gltf file, including meshes, skeletons, cameras, and animations."""
        self.__inner_load(path, quiet, remote_ok)

        self.scenes = self._load_scenes()
        if self._gltf.model.scene is not None:
            self.scene = self.scenes[self._gltf.model.scene]
        if self._gltf.model.animations is not None:
            self.animations = self._load_animations()

        return self

    async def load_async(self, path, quiet=False, remote_ok=True):
        """Load the whole gltf file, including meshes, skeletons, cameras, and animations."""
        await self.__inner_load_async(path, quiet, remote_ok)

        self.scenes = self._load_scenes()
        if self._gltf.model.scene is not None:
            self.scene = self.scenes[self._gltf.model.scene]
        if self._gltf.model.animations is not None:
            self.animations = self._load_animations()

        return self

    def load_mesh(self, path, quiet=False, materials=True, remote_ok=True):
        """Only load meshes from a gltf file, without skeletons, and no transformations applied."""

        self.__inner_load(path, quiet, remote_ok)

        meshes = []
        for gltf_mesh in self._gltf.model.meshes:
            mesh = self._load_gltf_mesh_by_info(gltf_mesh, load_material=materials)
            meshes.extend(mesh)
        return meshes

    async def load_mesh_async(self, path, quiet=False, materials=True, remote_ok=True):
        """Only load meshes from a gltf file, without skeletons, and no transformations applied."""

        await self.__inner_load_async(path, quiet, remote_ok)

        meshes = []
        for gltf_mesh in self._gltf.model.meshes:
            mesh = self._load_gltf_mesh_by_info(gltf_mesh, load_material=materials)
            meshes.extend(mesh)
        return meshes

    def __inner_load(self, path, quiet=False, remote_ok=True):
        if not find_spec("gltflib"):
            raise ImportError(
                "The `gltflib` library is required to load gltf scene: pip install gltflib"
            )
        import gltflib

        if "https://" in str(path) or "http://" in str(path):
            if not remote_ok:
                raise ValueError(
                    "Loading meshes from URLs is disabled. "
                    "Set remote_ok=True to allow loading from URLs."
                )
            if not find_spec("httpx"):
                raise ImportError(
                    "The `httpx` library is required to load meshes from URLs: pip install httpx"
                )

            import httpx
            from io import BytesIO
            from os import path as os_path
            import urllib.parse
            import mimetypes

            # download
            response = httpx.get(path, follow_redirects=True)
            response.raise_for_status()

            file_obj = BytesIO(response.content)

            ext = os_path.splitext(path)[1].lower()
            if ext == ".gltf":
                self._gltf = gltflib.GLTF.read_gltf(file_obj, load_file_resources=False)

            elif ext == ".glb":
                self._gltf = gltflib.GLTF.read_glb(file_obj, load_file_resources=False)

            downloadable_resources = [
                res
                for res in self._gltf.resources
                if isinstance(res, gltflib.FileResource)
            ]

            if downloadable_resources:
                for res in downloadable_resources:
                    res_path = urllib.parse.urljoin(path, res.uri)
                    try:
                        response = httpx.get(res_path)
                        response.raise_for_status()
                        res_file = BytesIO(response.content)

                        res._data = res_file.read()
                        res._mimetype = (
                            res._mimetype or mimetypes.guess_type(res.uri)[0]
                        )
                        res._loaded = True
                    except httpx.HTTPStatusError as e:
                        gfx.utils.logger.warning(f"download failed: {e} - {res_path}")
                    except Exception as e:
                        gfx.utils.logger.warning(f"download failed: {e} - {res_path}")

        else:  # local file
            self._gltf = gltflib.GLTF.load(path, load_file_resources=True)

        self.__post_inner_load(quiet)

    async def __inner_load_async(self, path, quiet=False, remote_ok=True):
        if not find_spec("gltflib"):
            raise ImportError(
                "The `gltflib` library is required to load gltf scene: pip install gltflib"
            )
        import gltflib

        if "https://" in str(path) or "http://" in str(path):
            if not remote_ok:
                raise ValueError(
                    "Loading meshes from URLs is disabled. "
                    "Set remote_ok=True to allow loading from URLs."
                )
            if not find_spec("httpx"):
                raise ImportError(
                    "The `httpx` library is required to load meshes from URLs: pip install httpx"
                )

            import httpx
            from io import BytesIO
            from os import path as os_path
            import urllib.parse
            import mimetypes
            import asyncio

            async with httpx.AsyncClient() as client:
                response = await client.get(path, follow_redirects=True)
                response.raise_for_status()

                file_obj = BytesIO(response.content)

                ext = os_path.splitext(path)[1].lower()
                if ext == ".gltf":
                    self._gltf = gltflib.GLTF.read_gltf(
                        file_obj, load_file_resources=False
                    )

                elif ext == ".glb":
                    self._gltf = gltflib.GLTF.read_glb(
                        file_obj, load_file_resources=False
                    )

                downloadable_resources = [
                    res
                    for res in self._gltf.resources
                    if isinstance(res, gltflib.FileResource)
                ]

                if downloadable_resources:

                    async def download_resource(res, client: httpx.AsyncClient):
                        res_path = urllib.parse.urljoin(path, res.uri)
                        try:
                            response = await client.get(res_path)
                            response.raise_for_status()
                            res_file = BytesIO(response.content)

                            res._data = res_file.read()
                            res._mimetype = (
                                res._mimetype or mimetypes.guess_type(res.uri)[0]
                            )
                            res._loaded = True

                            return res
                        except httpx.HTTPStatusError as e:
                            gfx.utils.logger.warning(
                                f"download failed: {e} - {res_path}"
                            )
                        except Exception as e:
                            gfx.utils.logger.warning(
                                f"download failed: {e} - {res_path}"
                            )

                    tasks = [
                        download_resource(res, client) for res in downloadable_resources
                    ]
                    await asyncio.gather(*tasks)

        else:  # local file
            self._gltf = gltflib.GLTF.load(path, load_file_resources=True)

        self.__post_inner_load(quiet)

    def __post_inner_load(self, quiet):
        if not quiet:
            extensions_required = self._gltf.model.extensionsRequired or []

            supported_extensions = self._plugins.keys()

            unsupported_extensions_required = set(extensions_required) - set(
                supported_extensions
            )

            if unsupported_extensions_required:
                gfx.utils.logger.warning(
                    f"This GLTF required extensions: {unsupported_extensions_required}, which are not supported yet."
                )
                # rasise or ignore?
                # raise NotImplementedError(f"This GLTF required extensions: {extensions_required}, which are not supported yet.")

            extensions_used = self._gltf.model.extensionsUsed or []

            unsupported_extensions_used = set(extensions_used) - set(
                supported_extensions
            )
            if unsupported_extensions_used:
                gfx.utils.logger.warning(
                    f"This GLTF used extensions: {unsupported_extensions_used}, which are not supported yet, so the display may not be so correct."
                )

        # bind the actual data to the buffers
        for buffer in self._gltf.model.buffers:
            buffer.data = self._get_resource_by_uri(buffer.uri).data

        # mark the node types
        self._node_marks = self._mark_nodes()

    @lru_cache(maxsize=None)
    def _get_resource_by_uri(self, uri):
        for resource in self._gltf.resources:
            if resource.uri == uri:
                return resource
        raise ValueError(f"Buffer data not found for buffer {uri}")

    def _mark_nodes(self):
        gltf = self._gltf
        node_marks = [None] * len(gltf.model.nodes)

        # Nothing in the node definition indicates whether it is a Bone.
        # Use the skins' joint references to mark bones.
        if gltf.model.skins:
            for skin in gltf.model.skins:
                for joint in skin.joints:
                    node_marks[joint] = "Bone"

        # Meshes are marked when they are loaded
        # Maybe mark lights and other special nodes here
        return node_marks

    def _load_scenes(self):
        gltf = self._gltf
        scenes = []
        for scene in gltf.model.scenes:
            scene_obj = gfx.Group()
            scene_obj.name = scene.name
            scenes.append(scene_obj)

            for node in scene.nodes:
                node_obj = self._load_node(node)
                scene_obj.add(node_obj)

        return scenes

    @lru_cache(maxsize=None)
    def _load_node(self, node_index):
        gltf = self._gltf
        node_marks = self._node_marks

        node = gltf.model.nodes[node_index]

        translation = node.translation or [0, 0, 0]
        rotation = node.rotation or [0, 0, 0, 1]
        scale = node.scale or [1, 1, 1]

        if node.matrix is not None:
            matrix = np.array(node.matrix).reshape(4, 4).T
        else:
            matrix = la.mat_compose(translation, rotation, scale)

        node_mark = node_marks[node_index]

        if node_mark == "Bone":
            node_obj = gfx.Bone()

        elif node.camera is not None:
            camera_info = gltf.model.cameras[node.camera]
            if camera_info.type == "perspective":
                node_obj = gfx.PerspectiveCamera(
                    camera_info.perspective.yfov,
                    camera_info.perspective.aspectRatio,
                    depth_range=(
                        camera_info.perspective.znear,
                        camera_info.perspective.zfar,
                    ),
                )
            elif camera_info.type == "orthographic":
                node_obj = gfx.OrthographicCamera(
                    camera_info.orthographic.xmag,
                    camera_info.orthographic.ymag,
                    depth_range=(
                        camera_info.orthographic.znear,
                        camera_info.orthographic.zfar,
                    ),
                )
            else:
                raise ValueError(f"Unsupported camera type: {camera_info.type}")

            self.cameras.append(node_obj)
        elif node.mesh is not None:  # Mesh or SkinnedMesh
            # meshes = self._load_gltf_mesh(node.mesh, node.skin)
            # Do not use mesh cache here, we need to create a new mesh object for each node.
            mesh_info = self._gltf.model.meshes[node.mesh]
            meshes = self._load_gltf_mesh_by_info(mesh_info, node.skin)
            if node.weights:
                for gfx_mesh in meshes:
                    gfx_mesh.morph_target_influences = node.weights
            if len(meshes) == 1:
                node_obj = meshes[0]
            else:
                node_obj = gfx.Group()
                for mesh in meshes:
                    node_obj.add(mesh)
        else:
            node_obj = gfx.WorldObject()

        if node.extensions:
            for extension in node.extensions:
                if extension in self._plugins:
                    plugin = self._plugins[extension]
                    if hasattr(plugin, "create_node_attachment"):
                        node_attachment = plugin.create_node_attachment(node_index)
                        if node_attachment is not None:
                            node_obj.add(node_attachment)

        node_obj.local.matrix = matrix
        node_obj.name = node.name

        if node.children:
            for child in node.children:
                child_obj = self._load_node(child)
                node_obj.add(child_obj)

        return node_obj

    def _load_gltf_mesh_by_info(self, mesh, skin_index=None, load_material=True):
        meshes = []
        for primitive in mesh.primitives:
            geometry = self._load_gltf_geometry(primitive)
            primitive_mode = primitive.mode

            if load_material and primitive.material is not None:
                material = self._load_gltf_material(primitive.material)
            else:
                material = gfx.MeshStandardMaterial()
                if hasattr(geometry, "colors"):
                    material.color_mode = "vertex"

            if primitive_mode is None:
                primitive_mode = 4  # default to triangles

            if primitive_mode == 0:
                gfx_mesh = gfx.Points(geometry, material)

            elif primitive_mode in (1, 2, 3):
                # todo: distinguish lines, line_strip, line_loop
                gfx_mesh = gfx.Line(geometry, material)

            elif primitive_mode in (4, 5):
                # todo: distinguish triangles, triangle_strip, triangle_fan
                if skin_index is not None:
                    gfx_mesh = gfx.SkinnedMesh(geometry, material)
                    skeleton = self._load_skins(skin_index)
                    gfx_mesh.bind(skeleton, np.identity(4))
                else:
                    gfx_mesh = gfx.Mesh(geometry, material)
            else:
                raise ValueError(f"Unsupported primitive mode: {primitive.mode}")

            if (
                getattr(geometry, "morph_positions", None)
                or getattr(geometry, "morph_normals", None)
                or getattr(geometry, "morph_colors", None)
            ):
                self.update_morph_target(gfx_mesh, mesh)

            meshes.append(gfx_mesh)

        return meshes

    def update_morph_target(self, gfx_mesh, mesh_def):
        if mesh_def.weights:
            gfx_mesh.morph_target_influences = mesh_def.weights

        if mesh_def.extras and mesh_def.extras.get("targetNames", None):
            gfx_mesh.morph_target_names.extend(mesh_def.extras["targetNames"])

    @lru_cache(maxsize=None)
    def _load_gltf_mesh(self, mesh_index, skin_index=None, load_material=True):
        mesh = self._gltf.model.meshes[mesh_index]
        return self._load_gltf_mesh_by_info(mesh, skin_index, load_material)

    @lru_cache(maxsize=None)
    def _load_gltf_material(self, material_index):
        material = self._gltf.model.materials[material_index]

        extensions = material.extensions or {}

        if (
            GLTFMaterialsUnlitExtension.EXTENSION_NAME in extensions
            and GLTFMaterialsUnlitExtension.EXTENSION_NAME in self._plugins
        ):
            plugin = self._plugins[GLTFMaterialsUnlitExtension.EXTENSION_NAME]
            material_type = plugin.get_material_type(material)
            gfx_material = material_type()
            plugin.extend_material(material, gfx_material)

        else:  # PBR
            material_type = gfx.MeshStandardMaterial

            # check if any plugin can handle this material type
            for extension in extensions:
                if extension in self._plugins:
                    plugin = self._plugins[extension]
                    if hasattr(plugin, "get_material_type"):
                        _material_type = plugin.get_material_type(material)
                        if _material_type is not None:
                            material_type = _material_type
                            break

            gfx_material = material_type()

            # check if any plugin can extend the material
            for extension in extensions:
                if extension in self._plugins:
                    plugin = self._plugins[extension]
                    if hasattr(plugin, "extend_material"):
                        plugin.extend_material(material, gfx_material)

            pbr_metallic_roughness = material.pbrMetallicRoughness
            if pbr_metallic_roughness is not None:
                if pbr_metallic_roughness.baseColorFactor is not None:
                    gfx_material.color = gfx.Color.from_physical(
                        *pbr_metallic_roughness.baseColorFactor
                    )

                if pbr_metallic_roughness.baseColorTexture is not None:
                    gfx_material.map = self._load_gltf_texture_map(
                        pbr_metallic_roughness.baseColorTexture
                    )

                if pbr_metallic_roughness.metallicRoughnessTexture is not None:
                    metallic_roughness_map = self._load_gltf_texture_map(
                        pbr_metallic_roughness.metallicRoughnessTexture
                    )
                    gfx_material.roughness_map = metallic_roughness_map
                    gfx_material.metalness_map = metallic_roughness_map

                if pbr_metallic_roughness.roughnessFactor is not None:
                    gfx_material.roughness = pbr_metallic_roughness.roughnessFactor
                else:
                    gfx_material.roughness = 1.0

                if pbr_metallic_roughness.metallicFactor is not None:
                    gfx_material.metalness = pbr_metallic_roughness.metallicFactor
                else:
                    gfx_material.metalness = 1.0

            if material.normalTexture is not None:
                gfx_material.normal_map = self._load_gltf_texture_map(
                    material.normalTexture
                )
                scale_factor = material.normalTexture.scale
                if scale_factor is None:
                    scale_factor = 1.0

                gfx_material.normal_scale = (scale_factor, scale_factor)

            if material.occlusionTexture is not None:
                gfx_material.ao_map = self._load_gltf_texture_map(
                    material.occlusionTexture
                )

            if material.emissiveFactor is not None:
                gfx_material.emissive = gfx.Color.from_physical(
                    *material.emissiveFactor
                )

            if material.emissiveTexture is not None:
                gfx_material.emissive_map = self._load_gltf_texture_map(
                    material.emissiveTexture
                )

        # todo alphaMode
        # todo alphaCutoff

        gfx_material.side = (
            gfx.enums.VisibleSide.both
            if material.doubleSided
            else gfx.enums.VisibleSide.front
        )

        return gfx_material

    def _load_gltf_texture_map(self, texture_info):
        if isinstance(texture_info, dict):
            texture_index = texture_info["index"]
            uv_channel = texture_info.get("texCoord", 0)
            extensions = texture_info.get("extensions", {})
        else:
            texture_index = texture_info.index
            uv_channel = texture_info.texCoord or 0
            extensions = texture_info.extensions or {}

        texture = self._load_gltf_texture(texture_index)
        if texture is None:
            return None

        texture_map = gfx.TextureMap(texture, uv_channel=uv_channel)

        texture_desc = self._gltf.model.textures[texture_index]

        sampler = texture_desc.sampler

        if sampler is not None:
            sampler = self._load_gltf_sampler(sampler)

            if sampler.magFilter == 9728:
                texture_map.mag_filter = "nearest"
            elif sampler.magFilter == 9729 or sampler.magFilter is None:
                texture_map.mag_filter = "linear"

            if sampler.minFilter == 9728:  # NEAREST
                texture_map.min_filter = "nearest"
            elif sampler.minFilter == 9729:  # LINEAR
                texture_map.min_filter = "linear"
            elif sampler.minFilter == 9984:  # NEAREST_MIPMAP_NEAREST
                texture._generate_mipmaps = True
                texture_map.min_filter = "nearest"
                texture_map.mipmap_filter = "nearest"
            elif sampler.minFilter == 9985:  # LINEAR_MIPMAP_NEAREST
                texture._generate_mipmaps = True
                texture_map.min_filter = "linear"
                texture_map.mipmap_filter = "nearest"
            elif sampler.minFilter == 9986:  # NEAREST_MIPMAP_LINEAR
                texture._generate_mipmaps = True
                texture_map.min_filter = "nearest"
                texture_map.mipmap_filter = "linear"
            elif (
                sampler.minFilter == 9987 or sampler.minFilter is None
            ):  # LINEAR_MIPMAP_LINEAR
                texture._generate_mipmaps = True
                texture_map.min_filter = "linear"
                texture_map.mipmap_filter = "linear"

            texture_map.wrap_s = self.WRAP_MODE[sampler.wrapS or 10497]
            texture_map.wrap_t = self.WRAP_MODE[sampler.wrapT or 10497]

        for extension in extensions:
            if extension in self._plugins:
                plugin = self._plugins[extension]
                if hasattr(plugin, "extend_texture"):
                    plugin.extend_texture(texture_info, texture_map)

        return texture_map

    @lru_cache(maxsize=None)
    def _load_gltf_texture(self, texture_index):
        texture_desc = self._gltf.model.textures[texture_index]

        extensions = texture_desc.extensions or {}
        for extension in extensions:
            if extension in self._plugins:
                plugin = self._plugins[extension]
                if hasattr(plugin, "load_texture"):
                    return plugin.load_texture(texture_desc)

        source = texture_desc.source
        if source is None:
            return None
        image = self._load_image(source)
        texture = gfx.Texture(image, dim=2)
        return texture

    @lru_cache(maxsize=None)
    def _load_gltf_sampler(self, sampler_index):
        sampler = self._gltf.model.samplers[sampler_index]
        # Sampler( magFilter=9729, minFilter=9987, wrapS=None, wrapT=None)
        return sampler

    @lru_cache(maxsize=None)
    def _load_image(self, image_index):
        image_info = self._gltf.model.images[image_index]
        import imageio.v3 as iio

        if image_info.bufferView is not None:
            image_data = self._get_buffer_memory_view(image_info.bufferView)

        elif image_info.uri is not None:
            resource = self._get_resource_by_uri(image_info.uri)
            image_data = resource.data
        else:
            raise ValueError("No image data found")

        # need consider mimeType?
        image = iio.imread(image_data, mode="RGBA")
        return image

    def _load_gltf_geometry(self, primitive):
        indices_accessor = primitive.indices

        geometry_args = {}

        for attr, accessor_index in primitive.attributes.__dict__.items():
            if accessor_index is not None:
                geometry_attr = self.ATTRIBUTE_NAME[attr]
                data = self._load_accessor(accessor_index)

                # pygfx not support int attributes now, so we need to convert them to float.
                if geometry_attr in (
                    "positions",
                    "normals",
                    "tangents",
                    "texcoords",
                    "texcoords1",
                    "texcoords2",
                    "texcoords3",
                ):
                    data = data.astype(np.float32, copy=False)

                geometry_args[geometry_attr] = data

        if indices_accessor is not None:
            indices = self._load_accessor(indices_accessor).reshape(-1, 3)
        else:
            # TODO: For now, pygfx not support non-indexed geometry, so we need to generate indices for them.
            # Remove this after pygfx support non-indexed geometry.
            indices = np.arange(
                len(geometry_args["positions"]) // 3 * 3, dtype=np.int32
            ).reshape((-1, 3))

        geometry_args["indices"] = indices

        geometry = gfx.Geometry(**geometry_args)

        if primitive.targets:
            for target in primitive.targets:
                # print(target)
                for attr, accessor_index in target.__dict__.items():
                    if accessor_index is not None:
                        target_attr = f"morph_{self.ATTRIBUTE_NAME[attr]}"
                        data = self._load_accessor(accessor_index).astype(
                            np.float32, copy=False
                        )

                        morph_attr = getattr(geometry, target_attr, None)
                        if morph_attr is None:
                            morph_attr = []
                            setattr(geometry, target_attr, morph_attr)

                        morph_attr.append(data)

            geometry.morph_targets_relative = True

        return geometry

    @lru_cache(maxsize=None)
    def _get_buffer_memory_view(self, buffer_view_index):
        gltf = self._gltf
        buffer_view = gltf.model.bufferViews[buffer_view_index]
        buffer = gltf.model.buffers[buffer_view.buffer]
        m = memoryview(buffer.data)
        view = m[
            buffer_view.byteOffset : (buffer_view.byteOffset or 0)
            + buffer_view.byteLength
        ]
        return view

    @lru_cache(maxsize=None)
    def _load_accessor(self, accessor_index):
        gltf = self._gltf
        accessor = gltf.model.accessors[accessor_index]

        buffer_view = gltf.model.bufferViews[accessor.bufferView]
        view = self._get_buffer_memory_view(accessor.bufferView)

        # todo accessor.sparse
        if accessor.sparse is not None:
            gfx.utils.logger.warning("Sparse accessor is not supported yet.")

        accessor_type = accessor.type
        accessor_component_type = accessor.componentType
        accessor_count = accessor.count
        accessor_dtype = np.dtype(self.COMPONENT_TYPE[accessor_component_type])
        accessor_offset = accessor.byteOffset or 0
        accessor_type_size = self.ACCESSOR_TYPE_SIZE[accessor_type]

        if buffer_view.byteStride is not None:
            # It's a interleaved buffer
            # pygfx not support interleaved buffer now, so we pick out the data we need from the interleaved buffer.
            # TODO: optimize this after pygfx support interleaved buffer.
            ar = np.lib.stride_tricks.as_strided(
                view[accessor_offset:],
                shape=(accessor_count, accessor_type_size * accessor_dtype.itemsize),
                strides=(buffer_view.byteStride, 1),
            )
            ar = np.frombuffer(np.ascontiguousarray(ar), dtype=accessor_dtype)
        else:
            ar = np.frombuffer(
                view,
                dtype=accessor_dtype,
                offset=accessor_offset,
                count=accessor_count * accessor_type_size,
            )
        if accessor_type_size > 1:
            ar = ar.reshape(accessor_count, accessor_type_size)

        if accessor.normalized:
            # KHR_mesh_quantization
            # https://github.com/KhronosGroup/glTF/tree/main/extensions/2.0/Khronos/KHR_mesh_quantization
            assert accessor_dtype.kind == "i" or accessor_dtype.kind == "u"
            ar = ar.astype(np.float32, copy=False) / np.iinfo(accessor_dtype).max

        # pygfx not support int8, int16, uint8, uint16 now
        if ar.dtype == np.uint8 or ar.dtype == np.uint16:
            ar = ar.astype(np.uint32, copy=False)
        if ar.dtype == np.int8 or ar.dtype == np.int16:
            ar = ar.astype(np.int32, copy=False)

        return ar

    @lru_cache(maxsize=None)
    def _load_skins(self, skin_index):
        skin = self._gltf.model.skins[skin_index]
        bones = [self._load_node(index) for index in skin.joints]
        inverse_bind_matrices = self._load_accessor(skin.inverseBindMatrices)

        bone_inverses = []
        for matrices in inverse_bind_matrices:
            bone_inverse = np.array(matrices).reshape(4, 4).T
            bone_inverses.append(bone_inverse)

        skeleton = gfx.Skeleton(bones, bone_inverses)
        return skeleton

    def _load_animation(self, animation_info):
        channels = animation_info.channels
        samplers = animation_info.samplers

        duration = 0

        key_frame_tracks = []

        for channel in channels:
            target = channel.target
            sampler = samplers[channel.sampler]

            if target.node is None:
                # todo: now we only support node animation
                gfx.utils.logger.warning(
                    f"Animation channel target [{target}] node is None, skip it for now."
                )
                continue

            target_node = self._load_node(target.node)
            name = target_node.name
            target_property = target.path
            interpolation = sampler.interpolation or "LINEAR"
            times = self._load_accessor(sampler.input)
            if times[-1] > duration:
                duration = times[-1]
            values = self._load_accessor(sampler.output)

            if interpolation == "LINEAR":
                if target_property == "rotation":
                    interpolation_fn = gfx.QuaternionLinearInterpolant
                else:
                    interpolation_fn = gfx.LinearInterpolant
            elif interpolation == "STEP":
                interpolation_fn = gfx.StepInterpolant
            elif interpolation == "CUBICSPLINE":
                # interpolation_fn = gfx.CubicSplineInterpolant
                # A CUBICSPLINE keyframe in glTF has three output values for each input value,
                # representing inTangent, splineVertex, and outTangent.
                interpolation_fn = (
                    GLTFCubicSplineInterpolant
                    if target_property != "rotation"
                    else GLTFCubicSplineQuaternionInterpolant
                )
            else:
                raise ValueError(f"Unsupported interpolation type: {interpolation}")

            if interpolation == "CUBICSPLINE":
                # Layout of keyframe output values for CUBICSPLINE animations:
                # [ inTangent_1, splineVertex_1, outTangent_1, inTangent_2, splineVertex_2, ... ]
                values = values.reshape(len(times), -1, values.shape[-1])
            else:
                values = values.reshape(len(times), -1)

            if len(times) != len(values):
                gfx.utils.logger.warning(
                    f"keyframe: {name}, times and values have different lengths, {len(times)} != {len(values)}"
                )
                length = min(len(times), len(values))
                times = times[:length]
                values = values[:length]

            keyframe = gfx.KeyframeTrack(
                name, target_node, target_property, times, values, interpolation_fn
            )
            key_frame_tracks.append(keyframe)

        action_clip = gfx.AnimationClip(animation_info.name, duration, key_frame_tracks)

        return action_clip

    def _load_animations(self):
        gltf = self._gltf
        animations = []
        for animation in gltf.model.animations:
            action_clip = self._load_animation(animation)
            animations.append(action_clip)
        return animations


def print_scene_graph(obj, show_pos=False, show_rot=False, show_scale=False):
    """
    Print the tree structure of the scene, including the optional position, rotation, and scale of each object.

    Parameters:
    ----------
    obj : gfx.WorldObject
        The root object.
    show_pos : bool
        Whether to show the position of each object.
    show_rot : bool
        Whether to show the rotation of each object.
    show_scale : bool
        Whether to show the scale of each object.
    """

    def _print_tree(obj: gfx.WorldObject, level=0):
        name = "- " * level + f"{obj.__class__.__name__}[{obj.name}]"
        if show_pos:
            name += f"\n{'  ' * level}|- pos: {obj.local.position}"
        if show_rot:
            name += f"\n{'  ' * level}|- rot: {obj.local.rotation}"
        if show_scale:
            name += f"\n{'  ' * level}|- scale: {obj.local.scale}"

        print(name)

        for child in obj.children:
            _print_tree(child, level=level + 1)

    _print_tree(obj)


class GLTFCubicSplineInterpolant(gfx.Interpolant):
    """
    See: https://registry.khronos.org/glTF/specs/2.0/glTF-2.0.html#interpolation-cubic
    """

    def __init__(self, times, values):
        super().__init__(times, values)

    def _interpolate(self, i1, t0, t, t1):
        dt = t1 - t0

        p = (t - t0) / dt
        pp = p * p
        ppp = pp * p

        s2 = -2 * ppp + 3 * pp
        s3 = ppp - pp
        s0 = 1 - s2
        s1 = s3 - pp + p

        # Layout of keyframe output values for CUBICSPLINE animations:
        # [ [inTangent_1, splineVertex_1, outTangent_1], [inTangent_2, splineVertex_2, outTangent_2], ... ]

        values = self.sample_values
        p0 = values[i1 - 1][1]
        m0 = values[i1 - 1][2] * dt

        p1 = values[i1][1]
        m1 = values[i1][0] * dt

        return s0 * p0 + s1 * m0 + s2 * p1 + s3 * m1


class GLTFCubicSplineQuaternionInterpolant(GLTFCubicSplineInterpolant):
    def _interpolate(self, i1, t0, t, t1):
        res = super()._interpolate(i1, t0, t, t1)
        # remember normalize the quaternion
        return res / np.linalg.norm(res)


### GLTF Extensions ###


class GLTFExtension:
    """
    Abstract Base class for GLTF extensions.
    """

    EXTENSION_NAME = ""

    def __init__(self, parser: _GLTF):
        self.name = self.EXTENSION_NAME
        self.parser = parser


class GLTFMeshQuantizationExtension(GLTFExtension):
    EXTENSION_NAME = "KHR_mesh_quantization"


class GLTFBaseMaterialsExtension(GLTFExtension):
    """
    Abstract Base class for GLTF materials extensions.
    """

    MATERIAL_TYPE = gfx.MeshPhysicalMaterial

    def get_material_type(self, material_def):
        if material_def.extensions and self.EXTENSION_NAME in material_def.extensions:
            return self.MATERIAL_TYPE
        else:
            return None

    def extend_material(self, material_def, material):
        pass


class GLTFMaterialsIorExtension(GLTFBaseMaterialsExtension):
    EXTENSION_NAME = "KHR_materials_ior"

    def extend_material(self, material_def, material):
        if (
            not material_def.extensions
            or self.EXTENSION_NAME not in material_def.extensions
        ):
            return

        extension = material_def.extensions[self.EXTENSION_NAME]

        material.ior = extension.get("ior", 1.5)


class GLTFMaterialsSpecularExtension(GLTFBaseMaterialsExtension):
    EXTENSION_NAME = "KHR_materials_specular"

    def extend_material(self, material_def, material):
        if (
            not material_def.extensions
            or self.EXTENSION_NAME not in material_def.extensions
        ):
            return

        extension = material_def.extensions[self.EXTENSION_NAME]

        material.specular_intensity = extension.get("specularFactor", 1.0)

        specular_texture = extension.get("specularTexture", None)

        if specular_texture is not None:
            material.specular_intensity_map = self.parser._load_gltf_texture_map(
                specular_texture
            )

        specular_color = extension.get("specularColorFactor", [1.0, 1.0, 1.0])
        material.specular = gfx.Color.from_physical(*specular_color)

        specular_color_texture = extension.get("specularColorTexture", None)

        if specular_color_texture is not None:
            material.specular_map = self.parser._load_gltf_texture_map(
                specular_color_texture
            )


class GLTFMaterialsClearcoatExtension(GLTFBaseMaterialsExtension):
    EXTENSION_NAME = "KHR_materials_clearcoat"

    def extend_material(self, material_def, material):
        if (
            not material_def.extensions
            or self.EXTENSION_NAME not in material_def.extensions
        ):
            return

        extension = material_def.extensions[self.EXTENSION_NAME]

        clearcoat_factor = extension.get("clearcoatFactor", None)
        if clearcoat_factor is not None:
            material.clearcoat = clearcoat_factor

        clearcoat_texture = extension.get("clearcoatTexture", None)
        if clearcoat_texture is not None:
            material.clearcoat_map = self.parser._load_gltf_texture_map(
                clearcoat_texture
            )

        clearcoat_roughness_factor = extension.get("clearcoatRoughnessFactor", None)
        if clearcoat_roughness_factor is not None:
            material.clearcoat_roughness = clearcoat_roughness_factor

        clearcoat_rughness_texture = extension.get("clearcoatRoughnessTexture", None)
        if clearcoat_rughness_texture is not None:
            material.clearcoat_roughness_map = self.parser._load_gltf_texture_map(
                clearcoat_rughness_texture
            )

        clearcoat_normal_texture = extension.get("clearcoatNormalTexture", None)
        if clearcoat_normal_texture is not None:
            material.clearcoat_normal_map = self.parser._load_gltf_texture_map(
                clearcoat_normal_texture
            )
            clearcoat_normal_scale = clearcoat_normal_texture.get("scale", None)
            if clearcoat_normal_scale is not None:
                material.clearcoat_normal_scale = (
                    clearcoat_normal_scale,
                    clearcoat_normal_scale,
                )


class GLTFMaterialsIridescenceExtension(GLTFBaseMaterialsExtension):
    EXTENSION_NAME = "KHR_materials_iridescence"

    def extend_material(self, material_def, material):
        if (
            not material_def.extensions
            or self.EXTENSION_NAME not in material_def.extensions
        ):
            return

        extension = material_def.extensions[self.EXTENSION_NAME]

        iridescence_factor = extension.get("iridescenceFactor", None)
        if iridescence_factor is not None:
            material.iridescence = iridescence_factor

        iridescence_texture = extension.get("iridescenceTexture", None)
        if iridescence_texture is not None:
            material.iridescence_map = self.parser._load_gltf_texture_map(
                iridescence_texture
            )

        iridescence_ior = extension.get("iridescenceIor", None)
        material.iridescence_ior = iridescence_ior or 1.3

        iridescence_thickness_min = extension.get("iridescenceThicknessMinimum", 100)
        iridescence_thickness_max = extension.get("iridescenceThicknessMaximum", 400)

        material.iridescence_thickness_range = (
            iridescence_thickness_min,
            iridescence_thickness_max,
        )

        iridescence_thickness_texture = extension.get(
            "iridescenceThicknessTexture", None
        )
        if iridescence_thickness_texture is not None:
            material.iridescence_thickness_map = self.parser._load_gltf_texture_map(
                iridescence_thickness_texture
            )


class GLTFMaterialsAnisotropyExtension(GLTFBaseMaterialsExtension):
    EXTENSION_NAME = "KHR_materials_anisotropy"

    def extend_material(self, material_def, material):
        if (
            not material_def.extensions
            or self.EXTENSION_NAME not in material_def.extensions
        ):
            return

        extension = material_def.extensions[self.EXTENSION_NAME]

        anisotropy_factor = extension.get("anisotropyStrength", None)
        if anisotropy_factor is not None:
            material.anisotropy = anisotropy_factor

        anisotropy_rotation = extension.get("anisotropyRotation", None)
        if anisotropy_rotation is not None:
            material.anisotropy_rotation = anisotropy_rotation

        anisotropy_texture = extension.get("anisotropyTexture", None)
        if anisotropy_texture is not None:
            material.anisotropy_map = self.parser._load_gltf_texture_map(
                anisotropy_texture
            )


class GLTFMaterialsSheenExtension(GLTFBaseMaterialsExtension):
    EXTENSION_NAME = "KHR_materials_sheen"

    def extend_material(self, material_def, material):
        if (
            not material_def.extensions
            or self.EXTENSION_NAME not in material_def.extensions
        ):
            return

        extension = material_def.extensions[self.EXTENSION_NAME]

        sheen_color = extension.get("sheenColorFactor", None)
        if sheen_color is not None:
            material.sheen = 1.0
            material.sheen_color = gfx.Color.from_physical(*sheen_color)

        sheen_color_texture = extension.get("sheenColorTexture", None)
        if sheen_color_texture is not None:
            material.sheen_color_map = self.parser._load_gltf_texture_map(
                sheen_color_texture
            )

        sheen_roughness_factor = extension.get("sheenRoughnessFactor", None)
        if sheen_roughness_factor is not None:
            material.sheen_roughness = sheen_roughness_factor

        sheen_roughness_texture = extension.get("sheenRoughnessTexture", None)
        if sheen_roughness_texture is not None:
            material.sheen_roughness_map = self.parser._load_gltf_texture_map(
                sheen_roughness_texture
            )


class GLTFMaterialsEmissiveStrengthExtension(GLTFBaseMaterialsExtension):
    EXTENSION_NAME = "KHR_materials_emissive_strength"
    MATERIAL_TYPE = None

    def get_material_type(self, material_def):
        return None

    def extend_material(self, material_def, material):
        if (
            not material_def.extensions
            or self.EXTENSION_NAME not in material_def.extensions
        ):
            return

        extension = material_def.extensions[self.EXTENSION_NAME]
        emissive_strength = extension.get("emissiveStrength", None)
        if emissive_strength is not None:
            material.emissive_intensity = emissive_strength


class GLTFMaterialsUnlitExtension(GLTFBaseMaterialsExtension):
    EXTENSION_NAME = "KHR_materials_unlit"
    MATERIAL_TYPE = gfx.MeshBasicMaterial

    def extend_material(self, material_def, material):
        if (
            not material_def.extensions
            or self.EXTENSION_NAME not in material_def.extensions
        ):
            return

        pbr_metallic_roughness = material_def.pbrMetallicRoughness
        if pbr_metallic_roughness is not None:
            if pbr_metallic_roughness.baseColorFactor is not None:
                material.color = gfx.Color.from_physical(
                    *pbr_metallic_roughness.baseColorFactor
                )

            if pbr_metallic_roughness.baseColorTexture is not None:
                material.map = self.parser._load_gltf_texture_map(
                    pbr_metallic_roughness.baseColorTexture
                )


class GLTFLightsExtension(GLTFExtension):
    EXTENSION_NAME = "KHR_lights_punctual"

    def create_node_attachment(self, node_index):
        """
        Create a light object and attach it to the node.
        """
        gltf = self.parser._gltf
        node = gltf.model.nodes[node_index]
        if node.extensions and self.EXTENSION_NAME in node.extensions:
            extension = node.extensions[self.EXTENSION_NAME]
            light_index = extension["light"]

            light = self._load_light(light_index)

            if light is not None:
                self.parser.lights.append(light)

            return light

    @lru_cache(maxsize=None)
    def _load_light(self, light_index):
        gltf = self.parser._gltf

        extensions = (gltf.model.extensions and gltf.model.extensions[self.name]) or {}
        light_defs = extensions.get("lights", None)

        if light_defs:
            if light_index >= len(light_defs):
                return None

            light_info = light_defs[light_index]

            color = light_info.get("color", [1, 1, 1])
            light_color = gfx.Color.from_physical(*color)
            light_range = light_info.get("range", 0)
            intensity = light_info.get("intensity", 1.0)

            light_type = light_info["type"]

            if light_type == "directional":
                light = gfx.DirectionalLight(color=light_color, intensity=intensity)
                light.target.local.position = (0, 0, -1)
                light.add(light.target)
            elif light_type == "point":
                light = gfx.PointLight(color=light_color, intensity=intensity)
                light.distance = light_range
            elif light_type == "spot":
                light = gfx.SpotLight(color=light_color, intensity=intensity)
                light.distance = light_range

                if "spot" in light_info:
                    spot = light_info["spot"]
                    inner_cone_angle = spot.get("innerConeAngle", 0)
                    outer_cone_angle = spot.get("innerConeAngle", np.pi / 4)
                    light.angle = outer_cone_angle
                    light.penumbra = 1.0 - (inner_cone_angle / outer_cone_angle)
                    light.target.local.position = (0, 0, -1)
                    light.add(light.target)

            else:
                raise ValueError(f"Unsupported light type: {light_info.type}")

            light.local.position = (0, 0, 0)
            light.name = light_info.get("name", f"light_{light_index}")

            return light


class GLTFTextureTransformExtension(GLTFExtension):
    EXTENSION_NAME = "KHR_texture_transform"

    def extend_texture(self, texture_info, texture_map):
        if isinstance(texture_info, dict):
            extensions = texture_info.get("extensions", None)
        else:
            extensions = texture_info.extensions

        if self.EXTENSION_NAME not in extensions:
            return

        extension = extensions[self.EXTENSION_NAME]

        texture_map.update_matrix_components(
            offset=extension.get("offset", None),
            rotation=extension.get("rotation", None),
            scale=extension.get("scale", None),
        )

        texcoord = extension.get("texCoord", None)
        if texcoord is not None:
            texture_map.uv_channel = texcoord


<<<<<<< HEAD
class GLTFMaterialsTransmissionExtension(GLTFBaseMaterialsExtension):
    EXTENSION_NAME = "KHR_materials_transmission"

    def extend_material(self, material_def, material):
        if (
            not material_def.extensions
            or self.EXTENSION_NAME not in material_def.extensions
        ):
            return

        extension = material_def.extensions[self.EXTENSION_NAME]

        transmission_factor = extension.get("transmissionFactor", None)
        if transmission_factor is not None:
            material.transmission = transmission_factor

        transmission_texture = extension.get("transmissionTexture", None)
        if transmission_texture is not None:
            material.transmission_map = self.parser._load_gltf_texture_map(
                transmission_texture
            )


class GLTFMaterialsVolumeExtension(GLTFBaseMaterialsExtension):
    EXTENSION_NAME = "KHR_materials_volume"

    def extend_material(self, material_def, material):
        if (
            not material_def.extensions
            or self.EXTENSION_NAME not in material_def.extensions
        ):
            return

        extension = material_def.extensions[self.EXTENSION_NAME]

        thickness_factor = extension.get("thicknessFactor", None)
        if thickness_factor is not None:
            material.thickness = thickness_factor

        thickness_texture = extension.get("thicknessTexture", None)
        if thickness_texture is not None:
            material.thickness_map = self.parser._load_gltf_texture_map(
                thickness_texture
            )

        attenuation_color = extension.get("attenuationColor", None)
        if attenuation_color is not None:
            material.attenuation_color = gfx.Color.from_physical(*attenuation_color)

        attenuation_distance = extension.get("attenuationDistance", None)
        if attenuation_distance is not None:
            material.attenuation_distance = attenuation_distance


class GLTFMaterialsDispersionExtension(GLTFBaseMaterialsExtension):
    EXTENSION_NAME = "KHR_materials_dispersion"

    def extend_material(self, material_def, material):
        if (
            not material_def.extensions
            or self.EXTENSION_NAME not in material_def.extensions
        ):
            return

        extension = material_def.extensions[self.EXTENSION_NAME]
        dispersion = extension.get("dispersion", None)
        if dispersion is not None:
            material.dispersion = dispersion
=======
class GLTFTextureWebPExtension(GLTFExtension):
    EXTENSION_NAME = "EXT_texture_webp"

    def load_texture(self, texture_desc):
        extensions = texture_desc.extensions or {}
        if self.EXTENSION_NAME not in extensions:
            return

        extension = extensions[self.EXTENSION_NAME]

        source = extension.get("source", None)
        if source is None:
            source = texture_desc.source
        image = self.parser._load_image(source)
        texture = gfx.Texture(image, dim=2)
        return texture
>>>>>>> a9f65a26
<|MERGE_RESOLUTION|>--- conflicted
+++ resolved
@@ -197,13 +197,10 @@
         self._register_plugin(GLTFMaterialsUnlitExtension)
         self._register_plugin(GLTFLightsExtension)
         self._register_plugin(GLTFTextureTransformExtension)
-<<<<<<< HEAD
+        self._register_plugin(GLTFTextureWebPExtension)
         self._register_plugin(GLTFMaterialsTransmissionExtension)
         self._register_plugin(GLTFMaterialsVolumeExtension)
         self._register_plugin(GLTFMaterialsDispersionExtension)
-=======
-        self._register_plugin(GLTFTextureWebPExtension)
->>>>>>> a9f65a26
 
     def _register_plugin(self, plugin_class):
         plugin = plugin_class(self)
@@ -1477,7 +1474,24 @@
             texture_map.uv_channel = texcoord
 
 
-<<<<<<< HEAD
+class GLTFTextureWebPExtension(GLTFExtension):
+    EXTENSION_NAME = "EXT_texture_webp"
+
+    def load_texture(self, texture_desc):
+        extensions = texture_desc.extensions or {}
+        if self.EXTENSION_NAME not in extensions:
+            return
+
+        extension = extensions[self.EXTENSION_NAME]
+
+        source = extension.get("source", None)
+        if source is None:
+            source = texture_desc.source
+        image = self.parser._load_image(source)
+        texture = gfx.Texture(image, dim=2)
+        return texture
+
+
 class GLTFMaterialsTransmissionExtension(GLTFBaseMaterialsExtension):
     EXTENSION_NAME = "KHR_materials_transmission"
 
@@ -1545,22 +1559,4 @@
         extension = material_def.extensions[self.EXTENSION_NAME]
         dispersion = extension.get("dispersion", None)
         if dispersion is not None:
-            material.dispersion = dispersion
-=======
-class GLTFTextureWebPExtension(GLTFExtension):
-    EXTENSION_NAME = "EXT_texture_webp"
-
-    def load_texture(self, texture_desc):
-        extensions = texture_desc.extensions or {}
-        if self.EXTENSION_NAME not in extensions:
-            return
-
-        extension = extensions[self.EXTENSION_NAME]
-
-        source = extension.get("source", None)
-        if source is None:
-            source = texture_desc.source
-        image = self.parser._load_image(source)
-        texture = gfx.Texture(image, dim=2)
-        return texture
->>>>>>> a9f65a26
+            material.dispersion = dispersion