"""
Utilities to load gltf/glb files, completely compatible with the glTF 2.0 specification.

References:
https://raw.githubusercontent.com/KhronosGroup/glTF/main/specification/2.0/figures/gltfOverview-2.0.0d.png
https://registry.khronos.org/glTF/specs/2.0/glTF-2.0.html

Experimental, not yet fully implemented.
"""

import pygfx as gfx
import numpy as np
import pylinalg as la

from importlib.util import find_spec
from functools import lru_cache


def load_gltf(path, quiet=False, remote_ok=True):
    """
    Load a gltf file and return the content.

    This function requires the gltflib library.

    Parameters:
    ----------
    path : str
        The path to the gltf file.
    quiet : bool
        Whether to suppress the warning messages.
        Default is False.
    remote_ok : bool
        Whether to allow loading from URLs.
        Default is True.

    Returns:
    ----------
    gltf : object
        The gltf object which contains the following attributes:
        * `scenes`: [gfx.Group]
        * `scene`: gfx.Group or None
        * `cameras`: [gfx.Camera] or None
        * `animations`: [gfx.Animation] or None
    """
    return _GLTF().load(path, quiet, remote_ok)


async def load_gltf_async(path, quiet=False, remote_ok=True):
    """
    Load a gltf file and return the content asynchronously.

    It is recommended to use this function when loading from URLs.
    especially when the gltf model has multiple resources.

    This function requires the gltflib library.

    Parameters:
    ----------
    path : str
        The path to the gltf file.
    quiet : bool
        Whether to suppress the warning messages.
        Default is False.
    remote_ok : bool
        Whether to allow loading from URLs.
        Default is True.

    Returns:
    ----------
    gltf : object
        The gltf object which contains the following attributes:
        * `scenes`: [gfx.Group]
        * `scene`: gfx.Group or None
        * `cameras`: [gfx.Camera] or None
        * `animations`: [gfx.Animation] or None
    """
    return await _GLTF().load_async(path, quiet, remote_ok)


def load_gltf_mesh(path, materials=True, quiet=False, remote_ok=True):
    """
    Load meshes from a gltf file, without skeletons, and no transformations applied.

    This function requires the gltflib library.

    Parameters:
    ----------
    path : str
        The path to the gltf file.
    materials : bool
        Whether to load materials.
        Default is True.
    quiet : bool
        Whether to suppress the warning messages.
        Default is False.
    remote_ok : bool
        Whether to allow loading from URLs.
        Default is True.

    Returns:
    ----------
    meshes : list
        A list of pygfx.Meshes.
    """
    return _GLTF().load_mesh(path, quiet, materials=materials, remote_ok=remote_ok)


async def load_gltf_mesh_async(path, materials=True, quiet=False, remote_ok=True):
    """
    Load meshes from a gltf file asynchronously, without skeletons, and no transformations applied.

    It is recommended to use this function when loading from URLs.
    especially when the gltf model has multiple resources.

    This function requires the gltflib library.

    Parameters:
    ----------
    path : str
        The path to the gltf file.
    materials : bool
        Whether to load materials.
        Default is True.
    quiet : bool
        Whether to suppress the warning messages.
        Default is False.
    remote_ok : bool
        Whether to allow loading from URLs.
        Default is True.

    Returns:
    ----------
    meshes : list
        A list of pygfx.Meshes.
    """
    return await _GLTF().load_mesh_async(
        path, quiet, materials=materials, remote_ok=remote_ok
    )


class _GLTF:
    ACCESSOR_TYPE_SIZE = {
        "SCALAR": 1,
        "VEC2": 2,
        "VEC3": 3,
        "VEC4": 4,
        "MAT2": 4,
        "MAT3": 9,
        "MAT4": 16,
    }

    COMPONENT_TYPE = {
        5120: np.int8,
        5121: np.uint8,
        5122: np.int16,
        5123: np.uint16,
        5125: np.uint32,
        5126: np.float32,
    }

    ATTRIBUTE_NAME = {
        "POSITION": "positions",
        "NORMAL": "normals",
        "TANGENT": "tangents",
        "TEXCOORD_0": "texcoords",
        "TEXCOORD_1": "texcoords1",
        "TEXCOORD_2": "texcoords2",
        "TEXCOORD_3": "texcoords3",
        "COLOR_0": "colors",
        "JOINTS_0": "skin_indices",
        "WEIGHTS_0": "skin_weights",
    }

    WRAP_MODE = {
        33071: "clamp-to-edge",  # CLAMP_TO_EDGE
        33648: "mirror-repeat",  # MIRRORED_REPEAT
        10497: "repeat",  # REPEAT
    }

    def __init__(self):
        self.scene = None
        self.scenes = []
        self.cameras = []
        self.animations = None

        self._plugins = {}

<<<<<<< HEAD
        self._plugins.append(GLTFMeshQuantizationExtension(self))
        self._plugins.append(GLTFMaterialsIorExtension(self))
        self._plugins.append(GLTFMaterialsSpecularExtension(self))
        self._plugins.append(GLTFMaterialsClearcoatExtension(self))
        self._plugins.append(GLTFMaterialsIridescenceExtension(self))
        self._plugins.append(GLTFMaterialsEmissiveStrengthExtension(self))
        self._plugins.append(GLTFTextureTransformExtension(self))
=======
        self._register_plugin(GLTFMeshQuantizationExtension)
        self._register_plugin(GLTFMaterialsIorExtension)
        self._register_plugin(GLTFMaterialsSpecularExtension)
        self._register_plugin(GLTFMaterialsClearcoatExtension)
        self._register_plugin(GLTFMaterialsIridescenceExtension)
        self._register_plugin(GLTFMaterialsEmissiveStrengthExtension)
        self._register_plugin(GLTFMaterialsUnlitExtension)

    def _register_plugin(self, plugin_class):
        plugin = plugin_class(self)
        self._plugins[plugin.name] = plugin
>>>>>>> 985e8b3d

    def load(self, path, quiet=False, remote_ok=True):
        """Load the whole gltf file, including meshes, skeletons, cameras, and animations."""
        self.__inner_load(path, quiet, remote_ok)

        self.scenes = self._load_scenes()
        if self._gltf.model.scene is not None:
            self.scene = self.scenes[self._gltf.model.scene]
        if self._gltf.model.animations is not None:
            self.animations = self._load_animations()

        return self

    async def load_async(self, path, quiet=False, remote_ok=True):
        """Load the whole gltf file, including meshes, skeletons, cameras, and animations."""
        await self.__inner_load_async(path, quiet, remote_ok)

        self.scenes = self._load_scenes()
        if self._gltf.model.scene is not None:
            self.scene = self.scenes[self._gltf.model.scene]
        if self._gltf.model.animations is not None:
            self.animations = self._load_animations()

        return self

    def load_mesh(self, path, quiet=False, materials=True, remote_ok=True):
        """Only load meshes from a gltf file, without skeletons, and no transformations applied."""

        self.__inner_load(path, quiet, remote_ok)

        meshes = []
        for gltf_mesh in self._gltf.model.meshes:
            mesh = self._load_gltf_mesh_by_info(gltf_mesh, load_material=materials)
            meshes.extend(mesh)
        return meshes

    async def load_mesh_async(self, path, quiet=False, materials=True, remote_ok=True):
        """Only load meshes from a gltf file, without skeletons, and no transformations applied."""

        await self.__inner_load_async(path, quiet, remote_ok)

        meshes = []
        for gltf_mesh in self._gltf.model.meshes:
            mesh = self._load_gltf_mesh_by_info(gltf_mesh, load_material=materials)
            meshes.extend(mesh)
        return meshes

    def __inner_load(self, path, quiet=False, remote_ok=True):
        if not find_spec("gltflib"):
            raise ImportError(
                "The `gltflib` library is required to load gltf scene: pip install gltflib"
            )
        import gltflib

        if "https://" in str(path) or "http://" in str(path):
            if not remote_ok:
                raise ValueError(
                    "Loading meshes from URLs is disabled. "
                    "Set remote_ok=True to allow loading from URLs."
                )
            if not find_spec("httpx"):
                raise ImportError(
                    "The `httpx` library is required to load meshes from URLs: pip install httpx"
                )

            import httpx
            from io import BytesIO
            from os import path as os_path
            import urllib.parse
            import mimetypes

            # download
            response = httpx.get(path, follow_redirects=True)
            response.raise_for_status()

            file_obj = BytesIO(response.content)

            ext = os_path.splitext(path)[1].lower()
            if ext == ".gltf":
                self._gltf = gltflib.GLTF.read_gltf(file_obj, load_file_resources=False)

            elif ext == ".glb":
                self._gltf = gltflib.GLTF.read_glb(file_obj, load_file_resources=False)

            downloadable_resources = [
                res
                for res in self._gltf.resources
                if isinstance(res, gltflib.FileResource)
            ]

            if downloadable_resources:
                for res in downloadable_resources:
                    res_path = urllib.parse.urljoin(path, res.uri)
                    try:
                        response = httpx.get(res_path)
                        response.raise_for_status()
                        res_file = BytesIO(response.content)

                        res._data = res_file.read()
                        res._mimetype = (
                            res._mimetype or mimetypes.guess_type(res.uri)[0]
                        )
                        res._loaded = True
                    except httpx.HTTPStatusError as e:
                        gfx.utils.logger.warning(f"download failed: {e} - {res_path}")
                    except Exception as e:
                        gfx.utils.logger.warning(f"download failed: {e} - {res_path}")

        else:  # local file
            self._gltf = gltflib.GLTF.load(path, load_file_resources=True)

        self.__post_inner_load(quiet)

    async def __inner_load_async(self, path, quiet=False, remote_ok=True):
        if not find_spec("gltflib"):
            raise ImportError(
                "The `gltflib` library is required to load gltf scene: pip install gltflib"
            )
        import gltflib

        if "https://" in str(path) or "http://" in str(path):
            if not remote_ok:
                raise ValueError(
                    "Loading meshes from URLs is disabled. "
                    "Set remote_ok=True to allow loading from URLs."
                )
            if not find_spec("httpx"):
                raise ImportError(
                    "The `httpx` library is required to load meshes from URLs: pip install httpx"
                )

            import httpx
            from io import BytesIO
            from os import path as os_path
            import urllib.parse
            import mimetypes
            import asyncio

            async with httpx.AsyncClient() as client:
                response = await client.get(path, follow_redirects=True)
                response.raise_for_status()

                file_obj = BytesIO(response.content)

                ext = os_path.splitext(path)[1].lower()
                if ext == ".gltf":
                    self._gltf = gltflib.GLTF.read_gltf(
                        file_obj, load_file_resources=False
                    )

                elif ext == ".glb":
                    self._gltf = gltflib.GLTF.read_glb(
                        file_obj, load_file_resources=False
                    )

                downloadable_resources = [
                    res
                    for res in self._gltf.resources
                    if isinstance(res, gltflib.FileResource)
                ]

                if downloadable_resources:

                    async def download_resource(res, client: httpx.AsyncClient):
                        res_path = urllib.parse.urljoin(path, res.uri)
                        try:
                            response = await client.get(res_path)
                            response.raise_for_status()
                            res_file = BytesIO(response.content)

                            res._data = res_file.read()
                            res._mimetype = (
                                res._mimetype or mimetypes.guess_type(res.uri)[0]
                            )
                            res._loaded = True

                            return res
                        except httpx.HTTPStatusError as e:
                            gfx.utils.logger.warning(
                                f"download failed: {e} - {res_path}"
                            )
                        except Exception as e:
                            gfx.utils.logger.warning(
                                f"download failed: {e} - {res_path}"
                            )

                    tasks = [
                        download_resource(res, client) for res in downloadable_resources
                    ]
                    await asyncio.gather(*tasks)

        else:  # local file
            self._gltf = gltflib.GLTF.load(path, load_file_resources=True)

        self.__post_inner_load(quiet)

    def __post_inner_load(self, quiet):
        if not quiet:
            extensions_required = self._gltf.model.extensionsRequired or []

            supported_extensions = self._plugins.keys()

            unsupported_extensions_required = set(extensions_required) - set(
                supported_extensions
            )

            if unsupported_extensions_required:
                gfx.utils.logger.warning(
                    f"This GLTF required extensions: {unsupported_extensions_required}, which are not supported yet."
                )
                # rasise or ignore?
                # raise NotImplementedError(f"This GLTF required extensions: {extensions_required}, which are not supported yet.")

            extensions_used = self._gltf.model.extensionsUsed or []

            unsupported_extensions_used = set(extensions_used) - set(
                supported_extensions
            )
            if unsupported_extensions_used:
                gfx.utils.logger.warning(
                    f"This GLTF used extensions: {unsupported_extensions_used}, which are not supported yet, so the display may not be so correct."
                )

        # bind the actual data to the buffers
        for buffer in self._gltf.model.buffers:
            buffer.data = self._get_resource_by_uri(buffer.uri).data

        # mark the node types
        self._node_marks = self._mark_nodes()

    @lru_cache(maxsize=None)
    def _get_resource_by_uri(self, uri):
        for resource in self._gltf.resources:
            if resource.uri == uri:
                return resource
        raise ValueError(f"Buffer data not found for buffer {uri}")

    def _mark_nodes(self):
        gltf = self._gltf
        node_marks = [None] * len(gltf.model.nodes)

        # Nothing in the node definition indicates whether it is a Bone.
        # Use the skins' joint references to mark bones.
        if gltf.model.skins:
            for skin in gltf.model.skins:
                for joint in skin.joints:
                    node_marks[joint] = "Bone"

        # Meshes are marked when they are loaded
        # Maybe mark lights and other special nodes here
        return node_marks

    def _load_scenes(self):
        gltf = self._gltf
        scenes = []
        for scene in gltf.model.scenes:
            scene_obj = gfx.Group()
            scene_obj.name = scene.name
            scenes.append(scene_obj)

            for node in scene.nodes:
                node_obj = self._load_node(node)
                scene_obj.add(node_obj)

        return scenes

    @lru_cache(maxsize=None)
    def _load_node(self, node_index):
        gltf = self._gltf
        node_marks = self._node_marks

        node = gltf.model.nodes[node_index]

        translation = node.translation or [0, 0, 0]
        rotation = node.rotation or [0, 0, 0, 1]
        scale = node.scale or [1, 1, 1]

        if node.matrix is not None:
            matrix = np.array(node.matrix).reshape(4, 4).T
        else:
            matrix = la.mat_compose(translation, rotation, scale)

        node_mark = node_marks[node_index]

        if node_mark == "Bone":
            node_obj = gfx.Bone()

        elif node.camera is not None:
            camera_info = gltf.model.cameras[node.camera]
            if camera_info.type == "perspective":
                node_obj = gfx.PerspectiveCamera(
                    camera_info.perspective.yfov,
                    camera_info.perspective.aspectRatio,
                    depth_range=(
                        camera_info.perspective.znear,
                        camera_info.perspective.zfar,
                    ),
                )
            elif camera_info.type == "orthographic":
                node_obj = gfx.OrthographicCamera(
                    camera_info.orthographic.xmag,
                    camera_info.orthographic.ymag,
                    depth_range=(
                        camera_info.orthographic.znear,
                        camera_info.orthographic.zfar,
                    ),
                )
            else:
                raise ValueError(f"Unsupported camera type: {camera_info.type}")

            self.cameras.append(node_obj)
        elif node.mesh is not None:  # Mesh or SkinnedMesh
            # meshes = self._load_gltf_mesh(node.mesh, node.skin)
            # Do not use mesh cache here, we need to create a new mesh object for each node.
            mesh_info = self._gltf.model.meshes[node.mesh]
            meshes = self._load_gltf_mesh_by_info(mesh_info, node.skin)
            if len(meshes) == 1:
                node_obj = meshes[0]
            else:
                node_obj = gfx.Group()
                for mesh in meshes:
                    node_obj.add(mesh)
        else:
            node_obj = gfx.WorldObject()

        node_obj.local.matrix = matrix
        node_obj.name = node.name

        if node.children:
            for child in node.children:
                child_obj = self._load_node(child)
                node_obj.add(child_obj)

        return node_obj

    def _load_gltf_mesh_by_info(self, mesh, skin_index=None, load_material=True):
        meshes = []
        for primitive in mesh.primitives:
            geometry = self._load_gltf_geometry(primitive)
            primitive_mode = primitive.mode

            if load_material and primitive.material is not None:
                material = self._load_gltf_material(primitive.material)
            else:
                material = gfx.MeshStandardMaterial()
                if hasattr(geometry, "colors"):
                    material.color_mode = "vertex"

            if primitive_mode is None:
                primitive_mode = 4  # default to triangles

            if primitive_mode == 0:
                gfx_mesh = gfx.Points(geometry, material)

            elif primitive_mode in (1, 2, 3):
                # todo: distinguish lines, line_strip, line_loop
                gfx_mesh = gfx.Line(geometry, material)

            elif primitive_mode in (4, 5):
                # todo: distinguish triangles, triangle_strip, triangle_fan
                if skin_index is not None:
                    gfx_mesh = gfx.SkinnedMesh(geometry, material)
                    skeleton = self._load_skins(skin_index)
                    gfx_mesh.bind(skeleton, np.identity(4))
                else:
                    gfx_mesh = gfx.Mesh(geometry, material)
            else:
                raise ValueError(f"Unsupported primitive mode: {primitive.mode}")

            if (
                getattr(geometry, "morph_positions", None)
                or getattr(geometry, "morph_normals", None)
                or getattr(geometry, "morph_colors", None)
            ):
                self.update_morph_target(gfx_mesh, mesh)

            meshes.append(gfx_mesh)

        return meshes

    def update_morph_target(self, gfx_mesh, mesh_def):
        if mesh_def.weights:
            gfx_mesh.morph_target_influences = mesh_def.weights

        if mesh_def.extras and mesh_def.extras.get("targetNames", None):
            gfx_mesh.morph_target_names.extend(mesh_def.extras["targetNames"])

    @lru_cache(maxsize=None)
    def _load_gltf_mesh(self, mesh_index, skin_index=None, load_material=True):
        mesh = self._gltf.model.meshes[mesh_index]
        return self._load_gltf_mesh_by_info(mesh, skin_index, load_material)

    @lru_cache(maxsize=None)
    def _load_gltf_material(self, material_index):
        material = self._gltf.model.materials[material_index]

        extensions = material.extensions or {}

        if (
            GLTFMaterialsUnlitExtension.EXTENSION_NAME in extensions
            and GLTFMaterialsUnlitExtension.EXTENSION_NAME in self._plugins
        ):
            plugin = self._plugins[GLTFMaterialsUnlitExtension.EXTENSION_NAME]
            material_type = plugin.get_material_type(material)
            gfx_material = material_type()
            plugin.extend_material(material, gfx_material)

        else:  # PBR
            material_type = gfx.MeshStandardMaterial

            # check if any plugin can handle this material type
            for extension in extensions:
                if extension in self._plugins:
                    plugin = self._plugins[extension]
                    if hasattr(plugin, "get_material_type"):
                        _material_type = plugin.get_material_type(material)
                        if _material_type is not None:
                            material_type = _material_type
                            break

            gfx_material = material_type()

            # check if any plugin can extend the material
            for extension in extensions:
                if extension in self._plugins:
                    plugin = self._plugins[extension]
                    if hasattr(plugin, "extend_material"):
                        plugin.extend_material(material, gfx_material)

            pbr_metallic_roughness = material.pbrMetallicRoughness
            if pbr_metallic_roughness is not None:
                if pbr_metallic_roughness.baseColorFactor is not None:
                    gfx_material.color = gfx.Color.from_physical(
                        *pbr_metallic_roughness.baseColorFactor
                    )

                if pbr_metallic_roughness.baseColorTexture is not None:
                    gfx_material.map = self._load_gltf_texture(
                        pbr_metallic_roughness.baseColorTexture
                    )

                if pbr_metallic_roughness.metallicRoughnessTexture is not None:
                    metallic_roughness_map = self._load_gltf_texture(
                        pbr_metallic_roughness.metallicRoughnessTexture
                    )
                    gfx_material.roughness_map = metallic_roughness_map
                    gfx_material.metalness_map = metallic_roughness_map

                if pbr_metallic_roughness.roughnessFactor is not None:
                    gfx_material.roughness = pbr_metallic_roughness.roughnessFactor
                else:
                    gfx_material.roughness = 1.0

                if pbr_metallic_roughness.metallicFactor is not None:
                    gfx_material.metalness = pbr_metallic_roughness.metallicFactor
                else:
                    gfx_material.metalness = 1.0

            if material.normalTexture is not None:
                gfx_material.normal_map = self._load_gltf_texture(
                    material.normalTexture
                )
                scale_factor = material.normalTexture.scale
                if scale_factor is None:
                    scale_factor = 1.0

                # pygfx now assume the normal map is in tangent space, so we need to flip the y-axis.
                # See: https://github.com/KhronosGroup/glTF-Sample-Assets/tree/main/Models/NormalTangentTest#problem-flipped-y-axis-or-flipped-green-channel
                # TODO: support object space normal map, and flip the y-axis when only in tangent space.(check if the tangent attribute in the mesh primitive)
                gfx_material.normal_scale = (scale_factor, -scale_factor)

            if material.occlusionTexture is not None:
                gfx_material.ao_map = self._load_gltf_texture(material.occlusionTexture)

            if material.emissiveFactor is not None:
                gfx_material.emissive = gfx.Color.from_physical(
                    *material.emissiveFactor
                )

            if material.emissiveTexture is not None:
                gfx_material.emissive_map = self._load_gltf_texture(
                    material.emissiveTexture
                )

        # todo alphaMode
        # todo alphaCutoff

        gfx_material.side = (
            gfx.enums.VisibleSide.both
            if material.doubleSided
            else gfx.enums.VisibleSide.front
        )

        return gfx_material

    def _load_gltf_texture(self, texture_info):
        texture_index = texture_info.index
        texture_map = self._load_gltf_texture_map(texture_index)

        uv_channel = texture_info.texCoord
        texture_map.uv_channel = uv_channel or 0

        extensions = texture_info.extensions

        if extensions:
            for plugin in self._plugins:
                if plugin.name in extensions:
                    if hasattr(plugin, "extend_texture"):
                        plugin.extend_texture(texture_info, texture_map)

        return texture_map

    @lru_cache(maxsize=None)
    def _load_texture(self, texture_index):
        texture_desc = self._gltf.model.textures[texture_index]
        source = texture_desc.source
        image = self._load_image(source)
        texture = gfx.Texture(image, dim=2)
        return texture

    def _load_gltf_texture_map(self, texture_index):
        texture = self._load_texture(texture_index)

        map = gfx.TextureMap(texture)
        texture_desc = self._gltf.model.textures[texture_index]
        sampler = texture_desc.sampler
        if sampler is not None:
            sampler = self._load_gltf_sampler(sampler)

            # FILTER_MODE = {
            #     9728: "NEAREST",
            #     9729: "LINEAR",
            #     9984: "NEAREST_MIPMAP_NEAREST",
            #     9985: "LINEAR_MIPMAP_NEAREST",
            #     9986: "NEAREST_MIPMAP_LINEAR",
            #     9987: "LINEAR_MIPMAP_LINEAR",
            # }

            if sampler.magFilter == 9728:
                map.mag_filter = "nearest"
            elif sampler.magFilter == 9729 or sampler.magFilter is None:
                map.mag_filter = "linear"

            if sampler.minFilter == 9728:  # NEAREST
                map.min_filter = "nearest"
            elif sampler.minFilter == 9729:  # LINEAR
                map.min_filter = "linear"
            elif sampler.minFilter == 9984:  # NEAREST_MIPMAP_NEAREST
                texture._generate_mipmaps = True
                map.min_filter = "nearest"
                map.mipmap_filter = "nearest"
            elif sampler.minFilter == 9985:  # LINEAR_MIPMAP_NEAREST
                texture._generate_mipmaps = True
                map.min_filter = "linear"
                map.mipmap_filter = "nearest"
            elif sampler.minFilter == 9986:  # NEAREST_MIPMAP_LINEAR
                texture._generate_mipmaps = True
                map.min_filter = "nearest"
                map.mipmap_filter = "linear"
            elif (
                sampler.minFilter == 9987 or sampler.minFilter is None
            ):  # LINEAR_MIPMAP_LINEAR
                texture._generate_mipmaps = True
                map.min_filter = "linear"
                map.mipmap_filter = "linear"

            map.wrap_s = self.WRAP_MODE[sampler.wrapS or 10497]
            map.wrap_t = self.WRAP_MODE[sampler.wrapT or 10497]

        return map

    @lru_cache(maxsize=None)
    def _load_gltf_sampler(self, sampler_index):
        sampler = self._gltf.model.samplers[sampler_index]
        # Sampler( magFilter=9729, minFilter=9987, wrapS=None, wrapT=None)
        return sampler

    @lru_cache(maxsize=None)
    def _load_image(self, image_index):
        image_info = self._gltf.model.images[image_index]
        import imageio.v3 as iio

        if image_info.bufferView is not None:
            image_data = self._get_buffer_memory_view(image_info.bufferView)

        elif image_info.uri is not None:
            resource = self._get_resource_by_uri(image_info.uri)
            image_data = resource.data
        else:
            raise ValueError("No image data found")

        # need consider mimeType?
        image = iio.imread(image_data, pilmode="RGBA")
        return image

    def _load_gltf_geometry(self, primitive):
        indices_accessor = primitive.indices

        geometry_args = {}

        for attr, accessor_index in primitive.attributes.__dict__.items():
            if accessor_index is not None:
                geometry_attr = self.ATTRIBUTE_NAME[attr]
                data = self._load_accessor(accessor_index)

                # pygfx not support int attributes now, so we need to convert them to float.
                if geometry_attr in (
                    "positions",
                    "normals",
                    "tangents",
                    "texcoords",
                    "texcoords1",
                    "texcoords2",
                    "texcoords3",
                ):
                    data = data.astype(np.float32, copy=False)

                geometry_args[geometry_attr] = data

        if indices_accessor is not None:
            indices = self._load_accessor(indices_accessor).reshape(-1, 3)
        else:
            # TODO: For now, pygfx not support non-indexed geometry, so we need to generate indices for them.
            # Remove this after pygfx support non-indexed geometry.
            indices = np.arange(
                len(geometry_args["positions"]) // 3 * 3, dtype=np.int32
            ).reshape((-1, 3))

        geometry_args["indices"] = indices

        geometry = gfx.Geometry(**geometry_args)

        if primitive.targets:
            for target in primitive.targets:
                # print(target)
                for attr, accessor_index in target.__dict__.items():
                    if accessor_index is not None:
                        target_attr = f"morph_{self.ATTRIBUTE_NAME[attr]}"
                        data = self._load_accessor(accessor_index).astype(
                            np.float32, copy=False
                        )

                        morph_attr = getattr(geometry, target_attr, None)
                        if morph_attr is None:
                            morph_attr = []
                            setattr(geometry, target_attr, morph_attr)

                        morph_attr.append(data)

            geometry.morph_targets_relative = True

        return geometry

    @lru_cache(maxsize=None)
    def _get_buffer_memory_view(self, buffer_view_index):
        gltf = self._gltf
        buffer_view = gltf.model.bufferViews[buffer_view_index]
        buffer = gltf.model.buffers[buffer_view.buffer]
        m = memoryview(buffer.data)
        view = m[
            buffer_view.byteOffset : (buffer_view.byteOffset or 0)
            + buffer_view.byteLength
        ]
        return view

    @lru_cache(maxsize=None)
    def _load_accessor(self, accessor_index):
        gltf = self._gltf
        accessor = gltf.model.accessors[accessor_index]

        buffer_view = gltf.model.bufferViews[accessor.bufferView]
        view = self._get_buffer_memory_view(accessor.bufferView)

        # todo accessor.sparse
        if accessor.sparse is not None:
            gfx.utils.logger.warning("Sparse accessor is not supported yet.")

        accessor_type = accessor.type
        accessor_component_type = accessor.componentType
        accessor_count = accessor.count
        accessor_dtype = np.dtype(self.COMPONENT_TYPE[accessor_component_type])
        accessor_offset = accessor.byteOffset or 0
        accessor_type_size = self.ACCESSOR_TYPE_SIZE[accessor_type]

        if buffer_view.byteStride is not None:
            # It's a interleaved buffer
            # pygfx not support interleaved buffer now, so we pick out the data we need from the interleaved buffer.
            # TODO: optimize this after pygfx support interleaved buffer.
            ar = np.lib.stride_tricks.as_strided(
                view[accessor_offset:],
                shape=(accessor_count, accessor_type_size * accessor_dtype.itemsize),
                strides=(buffer_view.byteStride, 1),
            )
            ar = np.frombuffer(np.ascontiguousarray(ar), dtype=accessor_dtype)
        else:
            ar = np.frombuffer(
                view,
                dtype=accessor_dtype,
                offset=accessor_offset,
                count=accessor_count * accessor_type_size,
            )
        if accessor_type_size > 1:
            ar = ar.reshape(accessor_count, accessor_type_size)

        if accessor.normalized:
            # KHR_mesh_quantization
            # https://github.com/KhronosGroup/glTF/tree/main/extensions/2.0/Khronos/KHR_mesh_quantization
            assert accessor_dtype.kind == "i" or accessor_dtype.kind == "u"
            ar = ar.astype(np.float32, copy=False) / np.iinfo(accessor_dtype).max

        # pygfx not support int8, int16, uint8, uint16 now
        if ar.dtype == np.uint8 or ar.dtype == np.uint16:
            ar = ar.astype(np.uint32, copy=False)
        if ar.dtype == np.int8 or ar.dtype == np.int16:
            ar = ar.astype(np.int32, copy=False)

        return ar

    @lru_cache(maxsize=None)
    def _load_skins(self, skin_index):
        skin = self._gltf.model.skins[skin_index]
        bones = [self._load_node(index) for index in skin.joints]
        inverse_bind_matrices = self._load_accessor(skin.inverseBindMatrices)

        bone_inverses = []
        for matrices in inverse_bind_matrices:
            bone_inverse = np.array(matrices).reshape(4, 4).T
            bone_inverses.append(bone_inverse)

        skeleton = gfx.Skeleton(bones, bone_inverses)
        return skeleton

    def _load_animation(self, animation_info):
        channels = animation_info.channels
        samplers = animation_info.samplers

        duration = 0

        key_frame_tracks = []

        for channel in channels:
            target = channel.target
            sampler = samplers[channel.sampler]

            if target.node is None:
                # todo: now we only support node animation
                gfx.utils.logger.warning(
                    f"Animation channel target [{target}] node is None, skip it for now."
                )
                continue

            target_node = self._load_node(target.node)
            name = target_node.name
            target_property = target.path
            interpolation = sampler.interpolation or "LINEAR"
            times = self._load_accessor(sampler.input)
            if times[-1] > duration:
                duration = times[-1]
            values = self._load_accessor(sampler.output)

            if interpolation == "LINEAR":
                if target_property == "rotation":
                    interpolation_fn = gfx.QuaternionLinearInterpolant
                else:
                    interpolation_fn = gfx.LinearInterpolant
            elif interpolation == "STEP":
                interpolation_fn = gfx.StepInterpolant
            elif interpolation == "CUBICSPLINE":
                # interpolation_fn = gfx.CubicSplineInterpolant
                # A CUBICSPLINE keyframe in glTF has three output values for each input value,
                # representing inTangent, splineVertex, and outTangent.
                interpolation_fn = (
                    GLTFCubicSplineInterpolant
                    if target_property != "rotation"
                    else GLTFCubicSplineQuaternionInterpolant
                )
            else:
                raise ValueError(f"Unsupported interpolation type: {interpolation}")

            if interpolation == "CUBICSPLINE":
                # Layout of keyframe output values for CUBICSPLINE animations:
                # [ inTangent_1, splineVertex_1, outTangent_1, inTangent_2, splineVertex_2, ... ]
                values = values.reshape(len(times), -1, values.shape[-1])
            else:
                values = values.reshape(len(times), -1)

            if len(times) != len(values):
                gfx.utils.logger.warning(
                    f"keyframe: {name}, times and values have different lengths, {len(times)} != {len(values)}"
                )
                length = min(len(times), len(values))
                times = times[:length]
                values = values[:length]

            keyframe = gfx.KeyframeTrack(
                name, target_node, target_property, times, values, interpolation_fn
            )
            key_frame_tracks.append(keyframe)

        action_clip = gfx.AnimationClip(animation_info.name, duration, key_frame_tracks)

        return action_clip

    def _load_animations(self):
        gltf = self._gltf
        animations = []
        for animation in gltf.model.animations:
            action_clip = self._load_animation(animation)
            animations.append(action_clip)
        return animations


def print_scene_graph(obj, show_pos=False, show_rot=False, show_scale=False):
    """
    Print the tree structure of the scene, including the optional position, rotation, and scale of each object.

    Parameters:
    ----------
    obj : gfx.WorldObject
        The root object.
    show_pos : bool
        Whether to show the position of each object.
    show_rot : bool
        Whether to show the rotation of each object.
    show_scale : bool
        Whether to show the scale of each object.
    """

    def _print_tree(obj: gfx.WorldObject, level=0):
        name = "- " * level + f"{obj.__class__.__name__}[{obj.name}]"
        if show_pos:
            name += f"\n{'  ' * level}|- pos: {obj.local.position}"
        if show_rot:
            name += f"\n{'  ' * level}|- rot: {obj.local.rotation}"
        if show_scale:
            name += f"\n{'  ' * level}|- scale: {obj.local.scale}"

        print(name)

        for child in obj.children:
            _print_tree(child, level=level + 1)

    _print_tree(obj)


class GLTFCubicSplineInterpolant(gfx.Interpolant):
    """
    See: https://registry.khronos.org/glTF/specs/2.0/glTF-2.0.html#interpolation-cubic
    """

    def __init__(self, times, values):
        super().__init__(times, values)

    def _interpolate(self, i1, t0, t, t1):
        dt = t1 - t0

        p = (t - t0) / dt
        pp = p * p
        ppp = pp * p

        s2 = -2 * ppp + 3 * pp
        s3 = ppp - pp
        s0 = 1 - s2
        s1 = s3 - pp + p

        # Layout of keyframe output values for CUBICSPLINE animations:
        # [ [inTangent_1, splineVertex_1, outTangent_1], [inTangent_2, splineVertex_2, outTangent_2], ... ]

        values = self.sample_values
        p0 = values[i1 - 1][1]
        m0 = values[i1 - 1][2] * dt

        p1 = values[i1][1]
        m1 = values[i1][0] * dt

        return s0 * p0 + s1 * m0 + s2 * p1 + s3 * m1


class GLTFCubicSplineQuaternionInterpolant(GLTFCubicSplineInterpolant):
    def _interpolate(self, i1, t0, t, t1):
        res = super()._interpolate(i1, t0, t, t1)
        # remember normalize the quaternion
        return res / np.linalg.norm(res)


### GLTF Extensions ###


class GLTFExtension:
    """
    Abstract Base class for GLTF extensions.
    """

    EXTENSION_NAME = ""

    def __init__(self, parser):
        self.name = self.EXTENSION_NAME
        self.parser = parser


class GLTFMeshQuantizationExtension(GLTFExtension):
    EXTENSION_NAME = "KHR_mesh_quantization"


class GLTFBaseMaterialsExtension(GLTFExtension):
    """
    Abstract Base class for GLTF materials extensions.
    """

    MATERIAL_TYPE = gfx.MeshPhysicalMaterial

    def _load_texture(self, texture_info):
        texture_index = texture_info["index"]
        texture_map = self.parser._load_gltf_texture_map(texture_index)
        uv_channel = texture_info.get("texCoord", 0)
        texture_map.uv_channel = uv_channel or 0

        extensions = texture_info.get("extensions", None)
        if extensions:
            for plugin in self.parser._plugins:
                if plugin.name in extensions:
                    if hasattr(plugin, "extend_texture"):
                        plugin.extend_texture(texture_info, texture_map)

        return texture_map

    def get_material_type(self, material_def):
        if material_def.extensions and self.EXTENSION_NAME in material_def.extensions:
            return self.MATERIAL_TYPE
        else:
            return None

    def extend_material(self, material_def, material):
        pass


class GLTFMaterialsIorExtension(GLTFBaseMaterialsExtension):
    EXTENSION_NAME = "KHR_materials_ior"

    def extend_material(self, material_def, material):
        if (
            not material_def.extensions
            or self.EXTENSION_NAME not in material_def.extensions
        ):
            return

        extension = material_def.extensions[self.EXTENSION_NAME]

        material.ior = extension.get("ior", 1.5)


class GLTFMaterialsSpecularExtension(GLTFBaseMaterialsExtension):
    EXTENSION_NAME = "KHR_materials_specular"

    def extend_material(self, material_def, material):
        if (
            not material_def.extensions
            or self.EXTENSION_NAME not in material_def.extensions
        ):
            return

        extension = material_def.extensions[self.EXTENSION_NAME]

        material.specular_intensity = extension.get("specularFactor", 1.0)

        specular_texture = extension.get("specularTexture", None)

        if specular_texture is not None:
            material.specular_intensity_map = self._load_texture(specular_texture)

        specular_color = extension.get("specularColorFactor", [1.0, 1.0, 1.0])
        material.specular = gfx.Color.from_physical(*specular_color)

        specular_color_texture = extension.get("specularColorTexture", None)

        if specular_color_texture is not None:
            material.specular_map = self._load_texture(specular_color_texture)


class GLTFMaterialsClearcoatExtension(GLTFBaseMaterialsExtension):
    EXTENSION_NAME = "KHR_materials_clearcoat"

    def extend_material(self, material_def, material):
        if (
            not material_def.extensions
            or self.EXTENSION_NAME not in material_def.extensions
        ):
            return

        extension = material_def.extensions[self.EXTENSION_NAME]

        clearcoat_factor = extension.get("clearcoatFactor", None)
        if clearcoat_factor is not None:
            material.clearcoat = clearcoat_factor

        clearcoat_texture = extension.get("clearcoatTexture", None)
        if clearcoat_texture is not None:
            material.clearcoat_map = self._load_texture(clearcoat_texture)

        clearcoat_roughness_factor = extension.get("clearcoatRoughnessFactor", None)
        if clearcoat_roughness_factor is not None:
            material.clearcoat_roughness = clearcoat_roughness_factor

        clearcoat_rughness_texture = extension.get("clearcoatRoughnessTexture", None)
        if clearcoat_rughness_texture is not None:
            material.clearcoat_roughness_map = self._load_texture(
                clearcoat_rughness_texture
            )

        clearcoat_normal_texture = extension.get("clearcoatNormalTexture", None)
        if clearcoat_normal_texture is not None:
            material.clearcoat_normal_map = self._load_texture(clearcoat_normal_texture)
            clearcoat_normal_scale = clearcoat_normal_texture.get("scale", None)
            if clearcoat_normal_scale is not None:
                material.clearcoat_normal_scale = (
                    clearcoat_normal_scale,
                    clearcoat_normal_scale,
                )


class GLTFMaterialsIridescenceExtension(GLTFBaseMaterialsExtension):
    EXTENSION_NAME = "KHR_materials_iridescence"

    def extend_material(self, material_def, material):
        if (
            not material_def.extensions
            or self.EXTENSION_NAME not in material_def.extensions
        ):
            return

        extension = material_def.extensions[self.EXTENSION_NAME]

        iridescence_factor = extension.get("iridescenceFactor", None)
        if iridescence_factor is not None:
            material.iridescence = iridescence_factor

        iridescence_texture = extension.get("iridescenceTexture", None)
        if iridescence_texture is not None:
            material.iridescence_map = self._load_texture(iridescence_texture)

        iridescence_ior = extension.get("iridescenceIor", None)
        material.iridescence_ior = iridescence_ior or 1.3

        iridescence_thickness_min = extension.get("iridescenceThicknessMinimum", 100)
        iridescence_thickness_max = extension.get("iridescenceThicknessMaximum", 400)

        material.iridescence_thickness_range = (
            iridescence_thickness_min,
            iridescence_thickness_max,
        )

        iridescence_thickness_texture = extension.get(
            "iridescenceThicknessTexture", None
        )
        if iridescence_thickness_texture is not None:
            material.iridescence_thickness_map = self._load_texture(
                iridescence_thickness_texture
            )


class GLTFMaterialsEmissiveStrengthExtension(GLTFBaseMaterialsExtension):
    EXTENSION_NAME = "KHR_materials_emissive_strength"
    MATERIAL_TYPE = None

    def get_material_type(self, material_def):
        return None

    def extend_material(self, material_def, material):
        if (
            not material_def.extensions
            or self.EXTENSION_NAME not in material_def.extensions
        ):
            return

        extension = material_def.extensions[self.EXTENSION_NAME]
        emissive_strength = extension.get("emissiveStrength", None)
        if emissive_strength is not None:
            material.emissive_intensity = emissive_strength


<<<<<<< HEAD
class GLTFTextureTransformExtension(GLTFExtension):
    EXTENSION_NAME = "KHR_texture_transform"

    def extend_texture(self, texture_info, texture_map):
        if isinstance(texture_info, dict):
            extensions = texture_info.get("extensions", None)
        else:
            extensions = texture_info.extensions

        if self.EXTENSION_NAME not in extensions:
            return

        extension = extensions[self.EXTENSION_NAME]

        offset = extension.get("offset", None)
        if offset is not None:
            texture_map.offset = offset

        rotation = extension.get("rotation", None)
        if rotation is not None:
            texture_map.rotation = rotation

        scale = extension.get("scale", None)
        if scale is not None:
            texture_map.scale = scale

        texcoord = extension.get("texCoord", None)
        if texcoord is not None:
            texture_map.uv_channel = texcoord

        texture_map.update_matrix()
=======
class GLTFMaterialsUnlitExtension(GLTFBaseMaterialsExtension):
    EXTENSION_NAME = "KHR_materials_unlit"
    MATERIAL_TYPE = gfx.MeshBasicMaterial

    def extend_material(self, material_def, material):
        if (
            not material_def.extensions
            or self.EXTENSION_NAME not in material_def.extensions
        ):
            return

        pbr_metallic_roughness = material_def.pbrMetallicRoughness
        if pbr_metallic_roughness is not None:
            if pbr_metallic_roughness.baseColorFactor is not None:
                material.color = gfx.Color.from_physical(
                    *pbr_metallic_roughness.baseColorFactor
                )

            if pbr_metallic_roughness.baseColorTexture is not None:
                material.map = self.parser._load_gltf_texture(
                    pbr_metallic_roughness.baseColorTexture
                )
>>>>>>> 985e8b3d
<|MERGE_RESOLUTION|>--- conflicted
+++ resolved
@@ -185,15 +185,6 @@
 
         self._plugins = {}
 
-<<<<<<< HEAD
-        self._plugins.append(GLTFMeshQuantizationExtension(self))
-        self._plugins.append(GLTFMaterialsIorExtension(self))
-        self._plugins.append(GLTFMaterialsSpecularExtension(self))
-        self._plugins.append(GLTFMaterialsClearcoatExtension(self))
-        self._plugins.append(GLTFMaterialsIridescenceExtension(self))
-        self._plugins.append(GLTFMaterialsEmissiveStrengthExtension(self))
-        self._plugins.append(GLTFTextureTransformExtension(self))
-=======
         self._register_plugin(GLTFMeshQuantizationExtension)
         self._register_plugin(GLTFMaterialsIorExtension)
         self._register_plugin(GLTFMaterialsSpecularExtension)
@@ -205,7 +196,6 @@
     def _register_plugin(self, plugin_class):
         plugin = plugin_class(self)
         self._plugins[plugin.name] = plugin
->>>>>>> 985e8b3d
 
     def load(self, path, quiet=False, remote_ok=True):
         """Load the whole gltf file, including meshes, skeletons, cameras, and animations."""
@@ -1286,39 +1276,6 @@
             material.emissive_intensity = emissive_strength
 
 
-<<<<<<< HEAD
-class GLTFTextureTransformExtension(GLTFExtension):
-    EXTENSION_NAME = "KHR_texture_transform"
-
-    def extend_texture(self, texture_info, texture_map):
-        if isinstance(texture_info, dict):
-            extensions = texture_info.get("extensions", None)
-        else:
-            extensions = texture_info.extensions
-
-        if self.EXTENSION_NAME not in extensions:
-            return
-
-        extension = extensions[self.EXTENSION_NAME]
-
-        offset = extension.get("offset", None)
-        if offset is not None:
-            texture_map.offset = offset
-
-        rotation = extension.get("rotation", None)
-        if rotation is not None:
-            texture_map.rotation = rotation
-
-        scale = extension.get("scale", None)
-        if scale is not None:
-            texture_map.scale = scale
-
-        texcoord = extension.get("texCoord", None)
-        if texcoord is not None:
-            texture_map.uv_channel = texcoord
-
-        texture_map.update_matrix()
-=======
 class GLTFMaterialsUnlitExtension(GLTFBaseMaterialsExtension):
     EXTENSION_NAME = "KHR_materials_unlit"
     MATERIAL_TYPE = gfx.MeshBasicMaterial
@@ -1341,4 +1298,36 @@
                 material.map = self.parser._load_gltf_texture(
                     pbr_metallic_roughness.baseColorTexture
                 )
->>>>>>> 985e8b3d
+
+
+class GLTFTextureTransformExtension(GLTFExtension):
+    EXTENSION_NAME = "KHR_texture_transform"
+
+    def extend_texture(self, texture_info, texture_map):
+        if isinstance(texture_info, dict):
+            extensions = texture_info.get("extensions", None)
+        else:
+            extensions = texture_info.extensions
+
+        if self.EXTENSION_NAME not in extensions:
+            return
+
+        extension = extensions[self.EXTENSION_NAME]
+
+        offset = extension.get("offset", None)
+        if offset is not None:
+            texture_map.offset = offset
+
+        rotation = extension.get("rotation", None)
+        if rotation is not None:
+            texture_map.rotation = rotation
+
+        scale = extension.get("scale", None)
+        if scale is not None:
+            texture_map.scale = scale
+
+        texcoord = extension.get("texCoord", None)
+        if texcoord is not None:
+            texture_map.uv_channel = texcoord
+
+        texture_map.update_matrix()