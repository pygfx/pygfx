--- conflicted
+++ resolved
@@ -375,11 +375,7 @@
 
         # Obtain view direction
         if view_dir is None:
-<<<<<<< HEAD
             rotation = self.transform.rotation
-=======
-            rotation = self.rotation.to_array()
->>>>>>> 1b917259
             view_dir = la.vector_apply_quaternion((0, 0, -1), rotation)
         elif isinstance(view_dir, (tuple, list, np.ndarray)) and len(view_dir) == 3:
             view_dir = tuple(view_dir)
@@ -436,19 +432,12 @@
 
         # Obtain view direction
         if view_dir is None:
-<<<<<<< HEAD
             rotation = self.transform.rotation
-            view_dir = la.vector_apply_quaternion((0, 0, -1), rotation)
-
-        # la will convert to ndarray internally
-=======
-            rotation = self.rotation.to_array()
             view_dir = la.vector_apply_quaternion((0, 0, -1), rotation)
         elif isinstance(view_dir, (tuple, list, np.ndarray)) and len(view_dir) == 3:
             view_dir = tuple(view_dir)
         else:
             raise TypeError(f"Expected view_dir to be sequence, not {view_dir}")
->>>>>>> 1b917259
         view_dir = la.vector_normalize(view_dir)
 
         # Set bounds, note that this implicitly sets width, height (and aspect)
@@ -466,13 +455,8 @@
         rotation = self.transform.rotation
 
         offset = 0.5 * (left + right), 0.5 * (top + bottom), 0
-<<<<<<< HEAD
-        new_position = position + offset
+        new_position = position + la.vector_apply_quaternion(offset, rotation)
         self.transform.position = new_position
-=======
-        new_position = position + la.vector_apply_quaternion(offset, rotation)
-        self.position.set(*new_position)
->>>>>>> 1b917259
 
 
 def fov_distance_factor(fov):
