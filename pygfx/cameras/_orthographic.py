--- conflicted
+++ resolved
@@ -1,70 +1,3 @@
-<<<<<<< HEAD
-from ._base import Camera
-import pylinalg as pla
-import numpy as np
-
-
-class OrthographicCamera(Camera):
-    """An orthographic camera, useful for non-perspective views and
-    visualizing 2D content. You may also want to set the position of
-    the camera.
-
-    Parameters:
-        width (float): The (minimum) width of the view-cube. The actual view
-           may be wider if the viewport is wide.
-        height (float): The (minimum) height of the view-cube.
-        near (float): The near clipping plane. Default -1000.
-        far (float): The far clipping plane. Must be larger than near. Default +1000.
-    """
-
-    def __init__(self, width=1, height=1, near=-1000, far=1000):
-        super().__init__()
-        # These width and height represent the view-plane in world coordinates
-        # and has little to do with the canvas/viewport size.
-        self.width = float(width)
-        self.height = float(height)
-        self.near = float(near)
-        self.far = float(far)
-        assert self.near < self.far
-        self.zoom = 1
-        self.maintain_aspect = True
-        self.set_view_size(1, 1)
-        self.update_projection_matrix()
-
-    def __repr__(self) -> str:
-        return (
-            f"OrthographicCamera({self.width}, {self.height}, {self.near}, {self.far})"
-        )
-
-    def set_view_size(self, width, height):
-        self._view_aspect = width / height
-
-    def update_projection_matrix(self):
-        # The reference view plane is scaled with the zoom factor
-        width = self.width / self.zoom
-        height = self.height / self.zoom
-        # Increase either the width or height, depending on the viewport shape
-        aspect = width / height
-        if not self.maintain_aspect:
-            pass
-        elif aspect < self._view_aspect:
-            width *= self._view_aspect / aspect
-        else:
-            height *= aspect / self._view_aspect
-
-        bottom = -0.5 * height
-        top = +0.5 * height
-        left = -0.5 * width
-        right = +0.5 * width
-        # Set matrices
-        # The linalg ortho projection puts xyz in the range -1..1, but
-        # in the coordinate system of wgpu (and this lib) the depth is
-        # expressed in 0..1, so we also correct for that.
-        self.projection_matrix = pla.matrix_make_orthographic(
-            left, right, top, bottom, self.near, self.far, depth_range=(0, 1)
-        )
-        self.projection_matrix_inverse = np.linalg.inv(self.projection_matrix)
-=======
 from ._perspective import PerspectiveCamera
 
 
@@ -105,5 +38,4 @@
             zoom=zoom,
             maintain_aspect=maintain_aspect,
             depth_range=depth_range,
-        )
->>>>>>> 5a7f6d88
+        )