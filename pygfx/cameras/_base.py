import numpy as np
import pylinalg as la

from ..objects._base import WorldObject


class Camera(WorldObject):
    """Abstract base camera.

    Camera's are world objects and be placed in the scene, but this is not required.

    The purpose of a camera is to define the viewpoint for rendering a scene.
    This viewpoint consists of its position and orientation (in the world) and
    its projection.

    In other words, it covers the projection of world coordinates to
    normalized device coordinates (NDC), by the (inverse of) the
    camera's own world matrix and the camera's projection transform.
    The former represent the camera's position, the latter is specific
    to the type of camera.
    """

    _FORWARD_IS_MINUS_Z = True

    def __init__(self):
        super().__init__()

        self._view_size = 1.0, 1.0
        self._view_offset = None

        self.projection_matrix = np.eye(4, dtype=float)
        self.projection_matrix_inverse = np.eye(4, dtype=float)

    def set_view_size(self, width, height):
        """Sets the logical size of the target. Set by the renderer; you should typically not use this."""
        self._view_size = float(width), float(height)

    def set_view_offset(
        self,
        full_width: float,
        full_height: float,
        x: float,
        y: float,
        width: float,
        height: float,
    ):
        """Set the offset in a larger viewing frustrum and override the logical size.

        This is useful for advanced use-cases such as multi-window setups or taking tiled screenshots.
        It is the responsibility of the caller to make sure that the ratio of the ``width`` and ``height``
        match that of the canvas/viewport being rendered to, so that the effective ``pixel_ratio`` is isotropic.

        .. code-block:: python

            # Assuming a canvas with a logical size of 640x480 ...

            # Use a custom logical size
            camera.set_view_offset(320, 240, 0, 0, 320, 240)

            # Render the bottom-left corner, sizes in screen-space become larger (relative to the screen)
            camera.set_view_offset(640, 480, 0, 240, 320, 240)

            # Render the bottom-left corner, sizes in screen-space stay the same (relative to the screen)
            camera.set_view_offset(1280, 960, 0, 480, 640, 480)

        Parameters
        ----------
        full_width (float): The full width of the virtual viewing frustrum.
        full_height (float): The full height of the virtual viewing frustrum.
        x (float): The horizontal offset of the curent sub-view.
        y (float): The vertical offset of the curent sub-view.
        width (float): The width of the current sub-view.
        height (float): The height of the current sub-view.

        """
        # Store values
        self._view_offset = vo = {
            "full_width": float(full_width),
            "full_height": float(full_height),
            "x": float(x),
            "y": float(y),
            "width": float(width),
            "height": float(height),
        }
        # Calculate ndc_offset, a value that can be easily applied in the shader using
        # virtual_ndc = ndc.xy * ndc_offset.xy + ndc_offset.zw
        ax = vo["width"] / vo["full_width"]
        ay = vo["height"] / vo["full_height"]
        self._view_offset["ndc_offset"] = (
            ax,
            ay,
            ax + 2.0 * vo["x"] / vo["full_width"] - 1.0,
            -(ay + 2.0 * vo["y"] / vo["full_height"] - 1.0),
        )

    def clear_view_offset(self):
        """Remove the currently set view offset, returning to a normal view."""
        self._view_offset = None

    def update_projection_matrix(self):
        raise NotImplementedError()

    def _finalize_projection_matrix(self, projection_matrix):
        if self._view_offset is None:
            self.projection_matrix = projection_matrix
        else:
            view_offset = self._view_offset
            s_x = view_offset["full_width"] / view_offset["width"]
            s_y = view_offset["full_height"] / view_offset["height"]
            d_x = view_offset["x"] / view_offset["full_width"]
            d_y = view_offset["y"] / view_offset["full_height"]
            t_x = +(s_x - 1.0 - 2.0 * s_x * d_x)
            t_y = -(s_y - 1.0 - 2.0 * s_y * d_y)
            ndc_matrix = np.array(
                [
                    [s_x, 0.0, 0.0, t_x],
                    [0.0, s_y, 0.0, t_y],
                    [0.0, 0.0, 1.0, 0.0],
                    [0.0, 0.0, 0.0, 1.0],
                ],
                np.float32,
            )
            self.projection_matrix = ndc_matrix @ projection_matrix

        self.projection_matrix_inverse = mat_inv(self.projection_matrix)

    def get_state(self):
        """Get the state of the camera as a dict."""
        return {}

    def set_state(self, state):
        """Set the state of the camera from a dict."""
        pass

    @property
    def view_matrix(self) -> np.ndarray:
        return self.world.inverse_matrix

    @property
    def camera_matrix(self) -> np.ndarray:
        return self.projection_matrix @ self.view_matrix


class NDCCamera(Camera):
    """A Camera operating in NDC coordinates.

    Its projection matrix is the identity transform (but its position and rotation can still be set).

    In the NDC coordinate system of wgpu (and Pygfx), x and y are in
    the range -1..1, z is in the range 0..1, and (-1, -1, 0) represents
    the bottom left corner.
    """

    def update_projection_matrix(self):
        self._finalize_projection_matrix(np.eye(4))


class ScreenCoordsCamera(Camera):
    """A Camera operating in screen coordinates.

    The depth range is the same as in NDC (0 to 1).
    """

    def update_projection_matrix(self):
        width, height = self._view_size
        sx, sy, sz = 2 / width, 2 / height, 1
        dx, dy, dz = -1, -1, 0
        m = sx, 0, 0, dx, 0, sy, 0, dy, 0, 0, sz, dz, 0, 0, 0, 1
<<<<<<< HEAD
        self._finalize_projection_matrix(np.array(m, np.float32).reshape(4, 4))
=======
        proj_view = self.projection_matrix.ravel()
        proj_view[:] = m
        self.projection_matrix_inverse = la.mat_inverse(self.projection_matrix)
>>>>>>> 9ebdaae4
<|MERGE_RESOLUTION|>--- conflicted
+++ resolved
@@ -122,7 +122,7 @@
             )
             self.projection_matrix = ndc_matrix @ projection_matrix
 
-        self.projection_matrix_inverse = mat_inv(self.projection_matrix)
+        self.projection_matrix_inverse = la.mat_inverse(self.projection_matrix)
 
     def get_state(self):
         """Get the state of the camera as a dict."""
@@ -166,10 +166,4 @@
         sx, sy, sz = 2 / width, 2 / height, 1
         dx, dy, dz = -1, -1, 0
         m = sx, 0, 0, dx, 0, sy, 0, dy, 0, 0, sz, dz, 0, 0, 0, 1
-<<<<<<< HEAD
-        self._finalize_projection_matrix(np.array(m, np.float32).reshape(4, 4))
-=======
-        proj_view = self.projection_matrix.ravel()
-        proj_view[:] = m
-        self.projection_matrix_inverse = la.mat_inverse(self.projection_matrix)
->>>>>>> 9ebdaae4
+        self._finalize_projection_matrix(np.array(m, np.float32).reshape(4, 4))