from __future__ import annotations

from typing import TYPE_CHECKING

from ..utils.trackable import Trackable
from ..utils import array_from_shadertype, ReadOnlyDict
from ..resources import Buffer
from ..utils.enums import AlphaMethod, AlphaMode


if TYPE_CHECKING:
    from typing import Optional, ClassVar, TypeAlias, Literal, Sequence

    ABCDTuple: TypeAlias = tuple[float, float, float, float]


TEST_COMPARE_VALUES = "<", "<=", "==", "!=", ">=", ">"  # for alpha_test and depth_test


ALPHA_MODES = {
    "solid": {
        "method": "opaque",
        "premultiply_alpha": False,
    },
    "solid_premul": {
        "method": "opaque",
        "premultiply_alpha": True,
    },
    "blend": {
        "method": "blended",
        "color_op": "add",
        "alpha_op": "add",
        "color_constant": (0, 0, 0),
        "alpha_constant": 0,
        "color_src": "src-alpha",
        "color_dst": "one-minus-src-alpha",
        "alpha_src": "one",
        "alpha_dst": "one-minus-src-alpha",
    },
    "add": {
        "method": "blended",
        "color_op": "add",
        "alpha_op": "add",
        "color_constant": (0, 0, 0),
        "alpha_constant": 0,
        "color_src": "src-alpha",
        "color_dst": "one",
        "alpha_src": "src-alpha",
        "alpha_dst": "one",
    },
    "subtract": {
        "method": "blended",
        "color_op": "add",
        "alpha_op": "add",
        "color_constant": (0, 0, 0),
        "alpha_constant": 0,
        "color_src": "zero",
        "color_dst": "one-minus-src",
        "alpha_src": "zero",
        "alpha_dst": "one",
    },
    "multiply": {
        "method": "blended",
        "color_op": "add",
        "alpha_op": "add",
        "color_constant": (0, 0, 0),
        "alpha_constant": 0,
        "color_src": "zero",
        "color_dst": "src",
        "alpha_src": "zero",
        "alpha_dst": "src",
    },
    "weighted_blend": {
        "method": "weighted",
        "weight": "alpha",
        "alpha": "alpha",
    },
    "weighted_solid": {
        "method": "weighted",
        "weight": "alpha",
        "alpha": "1.0",
    },
    "dither": {
        "method": "stochastic",
        "pattern": "blue_noise",
        "seed": "element",
    },
    "bayer": {
        "method": "stochastic",
        "pattern": "bayer",
        "seed": "object",  # bc not enough variation to do 'element'
    },
}


class Material(Trackable):
    """Material base class.

    Parameters
    ----------
    opacity : float
        The opacity (a.k.a. alpha value) applied to this material, expressed as
        a value between 0 and 1. If the material contains any non-opaque
        fragments, their alphas are simply scaled by this value.
    clipping_planes : tuple
        A tuple of planes (abcd tuples) in world space. Points in space whose
        signed distance to the plane is negative are clipped (not rendered).
        Applies to the object to which this material is attached.
    clipping_mode : str
        Set the behavior for multiple clipping planes: "any" or "all". If this
        is "any" (the default) a fragment is discarded if it is clipped by any
        clipping plane. If this is "all", a fragment is discarded only if it is
        clipped by *all* of the clipping planes.
    alpha_mode : str
        How the alpha value of an object is used to to combine the resulting color
        with the target color texture.
    alpha_config : dict
        An advanced way to fully control the alpha behaviour. When both ``alpha_mode``
        and ``alpha_config`` are given, the latter is used.
    depth_test :  bool
        Whether the object takes the depth buffer into account (and how).
        Default True.
    depth_compare : str
        How to compare depth values ("<", "<=", "==", "!=", ">=", ">"). Default
        "<".
    depth_write : bool | None
        Whether the object writes to the depth buffer. With None (default) the
        value depends on the ``alpha_config``.
    alpha_test : float
        The alpha test value for this material. Default 0.0, meaning no alpha
        test is performed.
    alpha_compare : str
        How to compare alpha values ("<", "<=", "==", "!=", ">=", ">"). Default
        "<".
    """

    # Note that in the material classes we define what properties are stored as
    # a uniform, and which are stored on `._store` (and will likely be used as
    # shader templating variables). This can be seen as an abstraction leak, but
    # abstracing it away is inpractical and complex. So we embrace wgpu as the
    # primary rendering backend, and other backends should deal with it.
    # See https://github.com/pygfx/pygfx/issues/272

    uniform_type: ClassVar[dict[str, str]] = dict(
        opacity="f4",
        alpha_test="f4",
        clipping_planes="0*4xf4",  # array<vec4<f32>,3>
    )

    def __init__(
        self,
        *,
        opacity: float = 1,
        clipping_planes: Sequence[ABCDTuple] = (),
        clipping_mode: Literal["ANY", "ALL"] = "ANY",
        alpha_mode: Optional[str] = "auto",
        alpha_config: Optional[dict] = None,
        depth_test: bool = True,
        depth_compare: str = "<",
        depth_write: Literal[None, False, True] = None,
        pick_write: bool = False,
        alpha_test: float = 0.0,
        alpha_compare: str = "<",
        render_queue: Optional[int] = None,
    ):
        super().__init__()

        self._store.uniform_buffer = Buffer(
            array_from_shadertype(self.uniform_type), force_contiguous=True
        )
        self._given_render_queue = 2000  # init to avoid resolving many times
        self._store["use_alpha_test"] = None
        self.opacity = opacity
        self.clipping_planes = clipping_planes
        self.clipping_mode = clipping_mode
        if alpha_config is None:
            self.alpha_mode = alpha_mode or "auto"
        else:
            self.alpha_config = alpha_config
        self.depth_test = depth_test
        self.depth_compare = depth_compare
        self.depth_write = depth_write
        self.pick_write = pick_write
        self.alpha_test = alpha_test
        self.alpha_compare = alpha_compare
        self.render_queue = render_queue  # set last, bc it resolves from other values

    def _set_size_of_uniform_array(self, key: str, new_length: int) -> None:
        """Resize the given array field in the uniform struct if the
        current length does not match the given length. This adjusts
        the uniform type, creates a new buffer from that, and copies
        all data except that of the given field.

        Resetting the uniform buffer will bump the rev and thus trigger
        a pipeline rebuild for all objects that this material is
        attached to.
        """
        current_length = self.uniform_buffer.data[key].shape[0]
        if new_length == current_length:
            return  # early exit

        format = self.uniform_type[key]
        assert "*" in format, f"uniform field {key} '{format}' is not an array"
        n, _, subtype = format.partition("*")
        assert int(n) >= 0

        # Adjust type definition (note that this is originally a class attr)
        self.uniform_type[key] = f"{new_length}*{subtype}"
        # Recreate buffer
        data = self.uniform_buffer.data
        self._store.uniform_buffer = Buffer(
            array_from_shadertype(self.uniform_type), force_contiguous=True
        )
        # Copy data
        for k in data.dtype.names:
            if k != key:
                self.uniform_buffer.data[k] = data[k]

    def _wgpu_get_pick_info(self, pick_value) -> dict:
        """Given a 4 element tuple, sampled from the pick texture,
        return info about what was picked in the object. The first value
        refers to the object id. The use of the remaining values differs
        per material.
        """
        # Note that this is a private friend-method of the renderer.
        return {}

    @property
    def uniform_buffer(self) -> Buffer:
        """The uniform buffer object for this material.

        Properties that are represented in the buffer can be updated cheaply
        (i.e. without requiring shader compilation).
        """
        return self._store.uniform_buffer

    @property
    def opacity(self) -> float:
        """The opacity (a.k.a. alpha value) applied to this material (0..1).

        If the material's color has an alpha smaller than 1, this alpha is multiplied with the opacity.
        """
        return float(self.uniform_buffer.data["opacity"])

    @opacity.setter
    def opacity(self, value: float) -> None:
        value = min(max(float(value), 0), 1)
        self.uniform_buffer.data["opacity"] = value
        self.uniform_buffer.update_full()

    @property
    def clipping_planes(self) -> Sequence[ABCDTuple]:
        """A tuple of planes (abcd tuples) in world space. Points in
        space whose signed distance to the plane is negative are clipped
        (not rendered). Applies to the object to which this material is attached.
        """
        return [
            tuple(float(f) for f in plane.flat)  # type: ignore
            for plane in self.uniform_buffer.data["clipping_planes"]
        ]

    @clipping_planes.setter
    def clipping_planes(self, planes: Sequence[ABCDTuple]):
        if not isinstance(planes, (tuple, list)):
            raise TypeError("Clipping planes must be a list.")
        planes2 = []
        for plane in planes:
            if isinstance(plane, (tuple, list)) and len(plane) == 4:
                planes2.append(plane)
            # maybe someday elif isinstance(plane, linalg.Plane):
            else:
                # Error
                if isinstance(plane, (int, float)) and len(planes) == 4:
                    raise TypeError(
                        "Looks like you passed one clipping plane instead of a list."
                    )
                else:
                    raise TypeError(
                        f"Each clipping plane must be an abcd tuple, not {plane}"
                    )

        # Apply
        # Note that we can create a null-plane using (0, 0, 0, 0)
        self._set_size_of_uniform_array("clipping_planes", len(planes2))
        self._store.clipping_plane_count = len(planes2)
        for i in range(len(planes2)):
            self.uniform_buffer.data["clipping_planes"][i] = planes2[i]
        self.uniform_buffer.update_full()

    @property
    def clipping_plane_count(self) -> int:
        """The number of clipping planes (readonly)."""
        return self._store.clipping_plane_count

    @property
    def clipping_mode(self) -> Literal["ANY", "ALL"]:
        """Set the behavior for multiple clipping planes: "ANY" or "ALL".
        If this is "ANY" (the default) a fragment is discarded
        if it is clipped by any clipping plane. If this is "ALL", a
        fragment is discarded only if it is clipped by *all* of the
        clipping planes.
        """
        return self._clipping_mode

    @clipping_mode.setter
    def clipping_mode(self, value: Literal["ANY", "ALL"]) -> None:
        mode = value.upper()
        if mode in ("ANY", "ALL"):
            self._clipping_mode = mode
        else:
            raise ValueError(f"Unexpected clipping_mode: {value}")

    @property
    def alpha_mode(self) -> AlphaMode:
        """Defines how the the resulting colors are combined with the target color texture.

        The ``material.alpha_mode`` is the recommended way to specify how an
        object's color is combined with the colors of earlier rendered objects.
        It provides preset configurations covering the majority of use-cases.

        The ``alpha_mode`` is a convenient way to set ``alpha_method`` and ``alpha_config`.
        If more control is needed, set ``alpha_config`` directly.

        Modes for method "opaque" (overwrites the value in the output texture):

         * "solid": alpha is ignored.
         * "solid_premul": the alpha is multipled with the color (making it darker).

        Modes for method "blended" (per-fragment blending, a.k.a. compositing):

         * "auto": classic alpha blending, with ``depth_write`` defaulting to True. See note below.
         * "blend": classic alpha blending using the over-operator. ``depth_write`` defaults to False.
         * "add": additive blending that adds the fragment color, multiplied by alpha.
         * "subtract": subtractuve blending that removes the fragment color.
         * "multiply": multiplicative blending that multiplies the fragment color.

        Modes for method "weighted" (order independent blending):

         * "weighted_blend": weighted blended order independent transparency.
         * "weighted_solid": fragments are combined based on alpha, but the final alpha is always 1. Great for e.g. image stitching.

        Modes for method "stochastic" (alpha represents the chance of a fragment being visible):

         * "dither": stochastic transparency with blue noise. This mode handles
           order-independent transparency exceptionally well, but it produces
           results that can look somewhat noisy.
         * "bayer": stochastic transparency with an 8x8 Bayer pattern.

        Note that the special mode "auto" produces reasonable results for common
        use-cases and can handle objects that produce a mix of opaque (alpha=1)
        and transparent (alpha<1) fragments, i.e. it can handle lines, points,
        and text with ``material.aa=True``. Artifacts can occur when objects are rendered out
        of order and/or when objects intersect. A different method such as
        "blend", "dither", or "weighted_blend" is then recommended.

        Note that for methods 'opaque' and 'stochastic', the ``depth_write``
        defaults to True, and for methods 'blended' and 'weighted' the
        ``depth_write`` defaults to False (except when mode is 'auto').

        Note that the value of ``material.alpha_mode`` can be "custom" in case
        ``alpa_config`` is set to a configuration not covered by a preset mode.
        """
        return self._store.alpha_mode

    @alpha_mode.setter
    def alpha_mode(self, alpha_mode: AlphaMode):
        if isinstance(alpha_mode, dict):
            raise TypeError(
                "material.alpha_mode must be a str, not a dict, maybe you meant material.alpha_config?"
            )
        if not isinstance(alpha_mode, str):
            raise TypeError(f"material.alpha_mode must be a str, not {alpha_mode!r}")
        alpha_mode = alpha_mode.lower()
        if alpha_mode in AlphaMethod:
            m = {
                "opaque": "solid",
                "blended": "blend",
                "weighted": "weighted_blend",
                "stochastic": "dither",
            }
            suggestion = m.get(alpha_mode, "solid")
            raise ValueError(
                f"material.alpha_mode is set to {alpha_mode!r} which is an alpha-method. Maybe you meant {suggestion!r}?"
            )
            if alpha_mode not in AlphaMode:
                raise ValueError("Cannot set material.alpha_mode with 'custom'")

        if alpha_mode == "auto":
            d = ALPHA_MODES["blend"].copy()
            d["mode"] = "auto"
        else:
            d = ALPHA_MODES[alpha_mode]
        self.alpha_config = d

    @property
    def alpha_method(self) -> str:
        """The alpha method being used (readonly).

        The alpha method determines the main way how alpha values are used. There are four options:

        * "opaque" means the fragments overwrite value in the color buffer.
        * "blended" means the fragments are blended (composited) with the color buffer.
        * "weighted" means the fragments are blended in a weighted order-independent way.
        * "stochastic" means the fragments are opaque, and alpha represents the chance of a fragment being visible.

        The ``alpha_config`` dictionary specifies extra parameters that affect the behavour of each alpha method.
        The ``alpha_mode`` is a convenient way to set ``alpha_config`` (and ``alpha_method``) using presets

        """
        return self._store.alpha_method

    @property
    def alpha_config(self) -> dict:
        """Dict that defines how the the resulting colors are combined with the target color texture.

        The ``alpha_config`` property is repesented as a dictionary that fully
        describes how the object is combined with other objects rendered at the
        same time. See ``material.alpha_mode`` for convenient presets.

        All possible alpha configurations are grouped in four methods:

        * "opaque": colors simply overwrite the texture, no transparency.
        * "blended": colors are blended with the buffer per-fragment.
        * "weighted": weighted blended order independent transparency, and variants thereof.
        * "stochastic": stochastic transparency, alpha represents the chance of a fragment being visible.

        The ``alpha_config`` dict has at least the following fields:

        * "mode": the corresponding mode or 'custom' (optional when setting).
        * "method": select the alpha-method (mandatory when setting).

        For each method, different options are available, which are represented as
        items in the ``alpha_config`` dict.

        Options for method 'opaque':

        * "premultiply": whether to pre-multiply the color with the alpha values.

        Options for method 'blended':

        * "color_op": the blend operation/equation, any value from ``wgpu.BlendOperation``. Default "add".
        * "color_src": source factor, any value of ``wgpu.BlendFactor``. Mandatory.
        * "color_dst": destination factor, any value of ``wgpu.BlendFactor``. Mandatory.
        * "color_constant": represents the constant value of the constant blend color. Default black.
        * "alpha_op": as ``color_op`` but for alpha.
        * "alpha_src": as ``color_dst`` but for alpha.
        * "alpha_dst": as ``color_src`` but for alpha.
        * "alpha_constant": as ``color_constant`` but for alpha (default 0).

        Options for method 'weighted':

        * "weight"``": the weight factor as wgsl code. Default "alpha", which means use the color's alpha value.
        * "alpha": the used alpha value. Default "alpha", which means use as-is. Can e.g. be set to 1.0
          so that the alpha channel can be used as the weight factor, while the object is otherwise opaque.

        Options for method 'stochastic':

        * "pattern": can be 'blue-noise' for blue noise (default), 'white-noise' for white
          noise, and 'bayer' for a Bayer pattern.
        * "seed": can be 'screen' to have a uniform pattern for the whole screen, 'object' to
          use a per-object seed, and 'element' to have a per-element seed.
          The default is 'element' for  the noise patterns and 'object' for the bayer pattern.


        """
        return self._store.alpha_config.copy()

    @alpha_config.setter
    def alpha_config(self, alpha_config: dict) -> None:
        if not isinstance(alpha_config, dict):
            raise TypeError(
                f"material.alpha_config expects a dict, not {alpha_config!r}"
            )

        # Get the alpha method
        method = alpha_config["method"]
        if method not in AlphaMethod:
            raise ValueError(
                f"Invalid 'method' in material.alpha_config: {method!r}, expected one of {AlphaMethod}"
            )

        # Init with a preset?
        mode = alpha_config.get("mode", None)
        if mode and mode not in ("auto", "custom"):
            if mode not in ALPHA_MODES:
                raise ValueError(f"Invalid mode in material.alpha_config: {mode!r}")
            d = ALPHA_MODES[mode]
            if d["method"] != method:
                raise ValueError(f"Invalid mode {mode!r} for method {method!r}.")
            alpha_config = {**d, **alpha_config}

        if method == "opaque":
            keys = ["premultiply_alpha"]
            defaults = {}
        elif method == "stochastic":
            keys = ["pattern", "seed"]
            defaults = {"pattern": "blue_noise", "seed": "screen"}
        elif method == "blended":
            keys = [
                "color_op",
                "color_src",
                "color_dst",
                "color_constant",
                "alpha_op",
                "alpha_src",
                "alpha_dst",
                "alpha_constant",
            ]
            defaults = {
                "color_op": "add",
                "alpha_op": "add",
                "color_constant": (0, 0, 0),
                "alpha_constant": 0,
            }
        elif method == "weighted":
            keys = ["weight", "alpha"]
            defaults = {"weight": "alpha", "alpha": "alpha"}
        else:
            assert False, "if-tree is missing a case"  # noqa: B011

        # Get options. This has the same form as the values in ALPHA_MODES, so they can be compared
        options = self._get_alpha_config_options(method, keys, defaults, alpha_config)

        # Derive mode
        the_mode = "custom"
        for mode_name, mode_dict in ALPHA_MODES.items():
            if mode_dict["method"] == method:
                if mode_dict == options:
                    the_mode = mode_name
                    break
        if mode == "auto" and the_mode == "blend":
            the_mode = "auto"

        # Save
        self._store.alpha_mode = the_mode
        self._store.alpha_method = method
        self._store.alpha_config = ReadOnlyDict(
            {
                "mode": the_mode,
                "method": method,
                **options,
            }
        )
        self._derive_render_queue()

    @property
    def render_queue(self) -> int:
        """An integer that represents the group that the renderer uses to sort objects.

<<<<<<< HEAD
        The property is intended for advanced usage; by default it is determined automatically
        based on ``alpha_method``, ``depth_write`` and ``alpha_test``.
=======
        The property is intended for advanced usage; it is determined automatically
        based on ``alpha_mode``, ``alpha_method``, and ``alpha_test``.
>>>>>>> 6ee4dbbb

        The ``render_queue`` is a number between 1 and 4999. The builtin values are:

        * 1000: background.
        * 2000: opaque non-blending objects.
        * 2400: opaque objects with a discard based on alpha (i.e. using ``alpha_test`` or "stochastic" alpha-method).
        * 2600: objects with alpha-mode 'auto'.
        * 3000: transparent objects.
        * 4000: overlay.

        Objects with ``render_queue`` between 1501 and 2500 are sorted front-to-back. Otherwise
        objects are sorted back-to-front.

        It can be tempting to use ``material.render_queue`` to control the render order of individual objects,
        but for that purpose ``ob.render_order`` is more appropriate.
        """
        return self._render_queue

    @render_queue.setter
    def render_queue(self, render_queue: int | None):
        render_queue = int(render_queue or 0)
        if render_queue < 0 or render_queue > 4999:
            if render_queue == -1:
                render_queue = 0
            else:
                raise ValueError(
                    "Material.render_queue must be an int between 1 and 4999, or 0 for 'default'."
                )
        self._given_render_queue = render_queue
        self._derive_render_queue()

    @property
    def render_queue_is_set(self):
        """Whether the ``render_queue`` property is set. Otherwise it's auto-determined."""
        return bool(self._given_render_queue)

    def _derive_render_queue(self):
        if self._given_render_queue:
            render_queue = self._given_render_queue
        elif self._store.alpha_mode == "auto":
            # An "opaque" auto-object, but it may have semi-transparent fragments,
            # because of aa, or maps with transparent regions. So back-to-front.
            render_queue = 2600
        else:
            alpha_method = self._store.alpha_method
            if alpha_method == "opaque":
                if not self._store.use_alpha_test:
                    render_queue = 2000
                else:
                    render_queue = 2400
            elif alpha_method == "stochastic":
                render_queue = 2400
            else:  # alpha_method in ["blended", "weighted"]
                render_queue = 3000
        self._render_queue = render_queue

    def _get_alpha_config_options(
        self, method: str, keys: list, default_dict: dict, given_dict: dict
    ):
        err_preamble = f"material.alpha_config for method {method!r}"
        assert isinstance(given_dict, dict)
        source_dict = given_dict.copy()
        result_dict = {"method": method, **default_dict}
        for key in ["method", "mode"]:
            source_dict.pop(key, None)
        try:
            for key in keys:
                if key in source_dict:
                    result_dict[key] = source_dict.pop(key)
        except KeyError as err:
            raise KeyError(f"{err_preamble} is missing field {err.args[0]!r}") from None
        if source_dict:
            raise ValueError(f"{err_preamble} contains invalid fields: {source_dict!r}")
        return result_dict

    @property
    def depth_test(self) -> bool:
        """Whether the object takes the depth buffer into account.

        When set to True, the fragment's depth is tested using ``depth_compare`` against the depth buffer.
        """
        return self._store.depth_test

    @depth_test.setter
    def depth_test(self, value: bool) -> None:
        self._store.depth_test = bool(value)

    @property
    def depth_compare(self):
        """The way to compare the depth with the value in the buffer.

        Possible values are "<", "<=", "==", "!=", ">=", ">". Default "<".
        Note that this only applies if ``depth_test`` is set to True.
        """
        return self._store.depth_compare

    @depth_compare.setter
    def depth_compare(self, value) -> None:
        if not (isinstance(value, str) and value in TEST_COMPARE_VALUES):
            raise TypeError(
                "Material.depth_compare must be a str in {TEST_COMPARE_VALUES!r}, not {value!r}"
            )
        self._store.depth_compare = value

    @property
    def depth_write(self) -> bool:
        """Whether this material writes to the depth buffer, preventing other objects being drawn behind it.

        Can be set to:

        * True: yes, write depth.
        * False: no, don't write depth.
        * None: auto-determine based on ``alpha_coalpha_mode`` and ``alpha_method`` (default).

        The auto-option provides good default behaviour for common use-case, but
        if you know what you're doing you should probably just set this value to
        True or False.
        """
        depth_write = self._store.depth_write
        if depth_write is None:
            depth_write = (
                self._store.alpha_mode == "auto"
                or self._store.alpha_method in ("opaque", "stochastic")
            )
        return depth_write

    @depth_write.setter
    def depth_write(self, value: Literal[None, False, True]) -> None:
        if value is None:
            self._store.depth_write = None
        elif isinstance(value, bool):
            self._store.depth_write = bool(value)
        else:
            raise TypeError("material.depth_write must be bool or None.")

    @property
    def depth_write_is_set(self):
        """Whether the ``depth_write`` property is set. Otherwise it's auto-determined."""
        return self._store.depth_write is not None

    @property
    def alpha_test(self) -> float:
        """The alpha test value for this material.

        When ``alpha_test`` is set to a value > 0, the fragment is discarded if ``alpha < alpha_test``.
        This is useful for e.g. grass or foliage textures, where the texture has a lot of transparent
        areas. Also see ``alpha_compare``.
        """
        return self.uniform_buffer.data["alpha_test"]

    @alpha_test.setter
    def alpha_test(self, value: float) -> None:
        value = min(max(float(value), 0), 1)
        self.uniform_buffer.data["alpha_test"] = value
        self.uniform_buffer.update_full()
        # Store whether the alpha test is active, so we can invalidate shaders
        use_alpha_test = value != 0
        if use_alpha_test != self._store.use_alpha_test:
            self._store.use_alpha_test = use_alpha_test
            self._derive_render_queue()

    @property
    def alpha_compare(self) -> str:
        """The way to compare the alpha value.

        Possible values are "<", "<=", "==", "!=", ">=", ">". Default "<".
        Note that this only applies if the alpha test is performed (i.e. ``alpha_test`` is nonzero).
        """
        return self._store.alpha_compare

    @alpha_compare.setter
    def alpha_compare(self, value: str) -> None:
        if not (isinstance(value, str) and value in TEST_COMPARE_VALUES):
            raise TypeError(
                "Material.alpha_compare must be a str in {TEST_COMPARE_VALUES!r}, not {value!r}"
            )
        self._store.alpha_compare = value

    @property
    def _gfx_use_alpha_test(self) -> bool:
        """For internal use; if the alpha test is used, the shader must discard, which we don't want to do unless needed."""
        return self._store.use_alpha_test

    @property
    def pick_write(self) -> bool:
        """Whether this material is picked by the pointer."""
        return self._store.pick_write

    @pick_write.setter
    def pick_write(self, value: int) -> None:
        if not isinstance(value, (bool, int)):
            raise TypeError("Material.pick_write must be bool.")
        self._store.pick_write = bool(value)<|MERGE_RESOLUTION|>--- conflicted
+++ resolved
@@ -547,13 +547,8 @@
     def render_queue(self) -> int:
         """An integer that represents the group that the renderer uses to sort objects.
 
-<<<<<<< HEAD
         The property is intended for advanced usage; by default it is determined automatically
-        based on ``alpha_method``, ``depth_write`` and ``alpha_test``.
-=======
-        The property is intended for advanced usage; it is determined automatically
-        based on ``alpha_mode``, ``alpha_method``, and ``alpha_test``.
->>>>>>> 6ee4dbbb
+        based on ``alpha_mode``, ``alpha_method`` and ``alpha_test``.
 
         The ``render_queue`` is a number between 1 and 4999. The builtin values are:
 
