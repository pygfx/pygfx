--- conflicted
+++ resolved
@@ -111,25 +111,15 @@
         is "any" (the default) a fragment is discarded if it is clipped by any
         clipping plane. If this is "all", a fragment is discarded only if it is
         clipped by *all* of the clipping planes.
-<<<<<<< HEAD
-    transparent : bool | None
-        Whether the object is (semi) transparent. The renderer sorts transparent
-        objects different from opaque fragments. This value also determines the
-        auto-value of ``depth_write``. Default (None) will consider the object
-        transparent if ``opacity < 1``.
-    force_single_pass : bool
-        Whether double-sided, transmissive objects should be rendered with a single pass or not.
-        Default is False.
-    blending : str | dict
-        The way to blend semi-transparent fragments  (alpha < 1) for this material.
-=======
     alpha_mode : str
         How the alpha value of an object is used to to combine the resulting color
         with the target color texture.
     alpha_config : dict
         An advanced way to fully control the alpha behaviour. When both ``alpha_mode``
         and ``alpha_config`` are given, the latter is used.
->>>>>>> eabe0f6d
+    force_single_pass : bool
+        Whether double-sided, transmissive objects should be rendered with a single pass or not.
+        Default is False.
     depth_test :  bool
         Whether the object takes the depth buffer into account (and how).
         Default True.
@@ -166,14 +156,9 @@
         opacity: float = 1,
         clipping_planes: Sequence[ABCDTuple] = (),
         clipping_mode: Literal["ANY", "ALL"] = "ANY",
-<<<<<<< HEAD
-        transparent: Literal[None, False, True] = None,
+        alpha_mode: str = "auto",
         force_single_pass: bool = False,
-        blending: Union[str, dict] = "normal",
-=======
-        alpha_mode: str = "auto",
         alpha_config: Optional[dict] = None,
->>>>>>> eabe0f6d
         depth_test: bool = True,
         depth_compare: str = "<",
         depth_write: Literal[None, False, True] = None,
@@ -194,16 +179,11 @@
         self.opacity = opacity
         self.clipping_planes = clipping_planes
         self.clipping_mode = clipping_mode
-<<<<<<< HEAD
-        self.transparent = transparent
-        self.force_single_pass = force_single_pass
-        self.blending = blending
-=======
         if alpha_config is None:
             self.alpha_mode = alpha_mode
         else:
             self.alpha_config = alpha_config
->>>>>>> eabe0f6d
+        self.force_single_pass = force_single_pass
         self.depth_test = depth_test
         self.depth_compare = depth_compare
         self.depth_write = depth_write
@@ -418,7 +398,7 @@
                 raise ValueError("Cannot set material.alpha_mode with 'custom'")
 
         if alpha_mode == "auto":
-            d = ALPHA_MODES["blend"].copy()
+            d = ALPHA_MODES["solid"].copy()
             d["mode"] = "auto"
         else:
             d = ALPHA_MODES[alpha_mode]
@@ -428,28 +408,11 @@
     def alpha_config(self) -> dict:
         """Dict that defines how the the resulting colors are combined with the target color texture.
 
-<<<<<<< HEAD
-    @property
-    def force_single_pass(self):
-        """Whether double-sided, transmissive objects should be rendered with a single pass or not.
-        Default is False.
-        """
-        return self._force_single_pass
-
-    @force_single_pass.setter
-    def force_single_pass(self, value: bool):
-        self._force_single_pass = bool(value)
-
-    @property
-    def blending(self):
-        """The way to blend semi-transparent fragments (alpha < 1) for this material.
-=======
         The ``alpha_config`` property is repesented as a dictionary that fully
         describes how the object is combined with other objects rendered at the
         same time. See ``material.alpha_mode`` for convenient presets.
 
         All possible alpha configurations are grouped in four methods:
->>>>>>> eabe0f6d
 
         * "opaque": colors simply overwrite the texture, no transparency.
         * "stochastic": stochastic transparency, alpha represents the chance of a fragment being visible.
@@ -612,7 +575,6 @@
             self._render_queue = self._given_render_queue
         else:
             alpha_method = self.alpha_config["method"]
-            depth_write = self.depth_write
             if alpha_method == "opaque":
                 if not self._store.use_alpha_test:
                     render_queue = 2000
@@ -621,10 +583,7 @@
             elif alpha_method == "stochastic":
                 render_queue = 2400
             else:  # alpha_method in ["composite", "weighted"]
-                if depth_write:
-                    render_queue = 2600
-                else:
-                    render_queue = 3000
+                render_queue = 3000
             self._render_queue = render_queue
 
     def _get_alpha_config_options(
