from __future__ import annotations

from typing import TYPE_CHECKING

from ..utils.trackable import Trackable
from ..utils import array_from_shadertype, ReadOnlyDict
from ..resources import Buffer
from ..utils.enums import AlphaMethod, AlphaMode


if TYPE_CHECKING:
    from typing import Optional, ClassVar, TypeAlias, Literal, Sequence

    ABCDTuple: TypeAlias = tuple[float, float, float, float]


TEST_COMPARE_VALUES = "<", "<=", "==", "!=", ">=", ">"  # for alpha_test and depth_test


ALPHA_MODES = {
    "solid": {
        "method": "opaque",
        "premultiply_alpha": False,
    },
    "solid_premul": {
        "method": "opaque",
        "premultiply_alpha": True,
    },
    "dither": {
        "method": "stochastic",
        "pattern": "blue_noise",
        "seed": "element",
    },
    "bayer": {
        "method": "stochastic",
        "pattern": "bayer",
        "seed": "object",  # bc not enough variation to do 'element'
    },
    "blend": {
        "method": "blended",
        "color_op": "add",
        "alpha_op": "add",
        "color_constant": (0, 0, 0),
        "alpha_constant": 0,
        "color_src": "src-alpha",
        "color_dst": "one-minus-src-alpha",
        "alpha_src": "one",
        "alpha_dst": "one-minus-src-alpha",
    },
    "add": {
        "method": "blended",
        "color_op": "add",
        "alpha_op": "add",
        "color_constant": (0, 0, 0),
        "alpha_constant": 0,
        "color_src": "src-alpha",
        "color_dst": "one",
        "alpha_src": "src-alpha",
        "alpha_dst": "one",
    },
    "subtract": {
        "method": "blended",
        "color_op": "add",
        "alpha_op": "add",
        "color_constant": (0, 0, 0),
        "alpha_constant": 0,
        "color_src": "zero",
        "color_dst": "one-minus-src",
        "alpha_src": "zero",
        "alpha_dst": "one",
    },
    "multiply": {
        "method": "blended",
        "color_op": "add",
        "alpha_op": "add",
        "color_constant": (0, 0, 0),
        "alpha_constant": 0,
        "color_src": "zero",
        "color_dst": "src",
        "alpha_src": "zero",
        "alpha_dst": "src",
    },
    "weighted_blend": {
        "method": "weighted",
        "weight": "alpha",
        "alpha": "alpha",
    },
    "weighted_solid": {
        "method": "weighted",
        "weight": "alpha",
        "alpha": "1.0",
    },
}


class Material(Trackable):
    """Material base class.

    Parameters
    ----------
    opacity : float
        The opacity (a.k.a. alpha value) applied to this material, expressed as
        a value between 0 and 1. If the material contains any non-opaque
        fragments, their alphas are simply scaled by this value.
    clipping_planes : tuple
        A tuple of planes (abcd tuples) in world space. Points in space whose
        signed distance to the plane is negative are clipped (not rendered).
        Applies to the object to which this material is attached.
    clipping_mode : str
        Set the behavior for multiple clipping planes: "any" or "all". If this
        is "any" (the default) a fragment is discarded if it is clipped by any
        clipping plane. If this is "all", a fragment is discarded only if it is
        clipped by *all* of the clipping planes.
    alpha_mode : str
        How the alpha value of an object is used to to combine the resulting color
        with the target color texture.
    alpha_config : dict
        An advanced way to fully control the alpha behaviour. When both ``alpha_mode``
        and ``alpha_config`` are given, the latter is used.
    depth_test :  bool
        Whether the object takes the depth buffer into account (and how).
        Default True.
    depth_compare : str
        How to compare depth values ("<", "<=", "==", "!=", ">=", ">"). Default
        "<".
    depth_write : bool | None
        Whether the object writes to the depth buffer. With None (default) the
        value depends on the ``alpha_config``.
    alpha_test : float
        The alpha test value for this material. Default 0.0, meaning no alpha
        test is performed.
    alpha_compare : str
        How to compare alpha values ("<", "<=", "==", "!=", ">=", ">"). Default
        "<".
    """

    # Note that in the material classes we define what properties are stored as
    # a uniform, and which are stored on `._store` (and will likely be used as
    # shader templating variables). This can be seen as an abstraction leak, but
    # abstracing it away is inpractical and complex. So we embrace wgpu as the
    # primary rendering backend, and other backends should deal with it.
    # See https://github.com/pygfx/pygfx/issues/272

    uniform_type: ClassVar[dict[str, str]] = dict(
        opacity="f4",
        alpha_test="f4",
        clipping_planes="0*4xf4",  # array<vec4<f32>,3>
    )

    def __init__(
        self,
        *,
        opacity: float = 1,
        clipping_planes: Sequence[ABCDTuple] = (),
        clipping_mode: Literal["ANY", "ALL"] = "ANY",
        alpha_mode: str = "auto",
        alpha_config: Optional[dict] = None,
        depth_test: bool = True,
        depth_compare: str = "<",
        depth_write: Literal[None, False, True] = None,
        pick_write: bool = False,
        alpha_test: float = 0.0,
        alpha_compare: str = "<",
        render_queue: Optional[int] = None,
    ):
        super().__init__()

        self._store.uniform_buffer = Buffer(
            array_from_shadertype(self.uniform_type), force_contiguous=True
        )
        self._given_render_queue = (
            2000  # init with a value to avoid resolving many times
        )
        self._store["opacity_is_one"] = None
        self.opacity = opacity
        self.clipping_planes = clipping_planes
        self.clipping_mode = clipping_mode
        if alpha_config is None:
            self.alpha_mode = alpha_mode
        else:
            self.alpha_config = alpha_config
        self.depth_test = depth_test
        self.depth_compare = depth_compare
        self.depth_write = depth_write
        self.pick_write = pick_write
        self.alpha_test = alpha_test
        self.alpha_compare = alpha_compare
        self.render_queue = render_queue  # set last, bc it resolves from other values

    def _set_size_of_uniform_array(self, key: str, new_length: int) -> None:
        """Resize the given array field in the uniform struct if the
        current length does not match the given length. This adjusts
        the uniform type, creates a new buffer from that, and copies
        all data except that of the given field.

        Resetting the uniform buffer will bump the rev and thus trigger
        a pipeline rebuild for all objects that this material is
        attached to.
        """
        current_length = self.uniform_buffer.data[key].shape[0]
        if new_length == current_length:
            return  # early exit

        format = self.uniform_type[key]
        assert "*" in format, f"uniform field {key} '{format}' is not an array"
        n, _, subtype = format.partition("*")
        assert int(n) >= 0

        # Adjust type definition (note that this is originally a class attr)
        self.uniform_type[key] = f"{new_length}*{subtype}"
        # Recreate buffer
        data = self.uniform_buffer.data
        self._store.uniform_buffer = Buffer(
            array_from_shadertype(self.uniform_type), force_contiguous=True
        )
        # Copy data
        for k in data.dtype.names:
            if k != key:
                self.uniform_buffer.data[k] = data[k]

    def _wgpu_get_pick_info(self, pick_value) -> dict:
        """Given a 4 element tuple, sampled from the pick texture,
        return info about what was picked in the object. The first value
        refers to the object id. The use of the remaining values differs
        per material.
        """
        # Note that this is a private friend-method of the renderer.
        return {}

    @property
    def uniform_buffer(self) -> Buffer:
        """The uniform buffer object for this material.

        Properties that are represented in the buffer can be updated cheaply
        (i.e. without requiring shader compilation).
        """
        return self._store.uniform_buffer

    @property
    def opacity(self) -> float:
        """The opacity (a.k.a. alpha value) applied to this material (0..1).

        If the material's color has an alpha smaller than 1, this alpha is multiplied with the opacity.
        """
        return float(self.uniform_buffer.data["opacity"])

    @opacity.setter
    def opacity(self, value: float) -> None:
        value = min(max(float(value), 0), 1)
        self.uniform_buffer.data["opacity"] = value
        self.uniform_buffer.update_full()
        opacity_is_one = value == 1
        if opacity_is_one != self._store["opacity_is_one"]:
            self._store.opacity_is_one = opacity_is_one
            self._derive_render_queue()

    @property
    def clipping_planes(self) -> Sequence[ABCDTuple]:
        """A tuple of planes (abcd tuples) in world space. Points in
        space whose signed distance to the plane is negative are clipped
        (not rendered). Applies to the object to which this material is attached.
        """
        return [
            tuple(float(f) for f in plane.flat)  # type: ignore
            for plane in self.uniform_buffer.data["clipping_planes"]
        ]

    @clipping_planes.setter
    def clipping_planes(self, planes: Sequence[ABCDTuple]):
        if not isinstance(planes, (tuple, list)):
            raise TypeError("Clipping planes must be a list.")
        planes2 = []
        for plane in planes:
            if isinstance(plane, (tuple, list)) and len(plane) == 4:
                planes2.append(plane)
            # maybe someday elif isinstance(plane, linalg.Plane):
            else:
                # Error
                if isinstance(plane, (int, float)) and len(planes) == 4:
                    raise TypeError(
                        "Looks like you passed one clipping plane instead of a list."
                    )
                else:
                    raise TypeError(
                        f"Each clipping plane must be an abcd tuple, not {plane}"
                    )

        # Apply
        # Note that we can create a null-plane using (0, 0, 0, 0)
        self._set_size_of_uniform_array("clipping_planes", len(planes2))
        self._store.clipping_plane_count = len(planes2)
        for i in range(len(planes2)):
            self.uniform_buffer.data["clipping_planes"][i] = planes2[i]
        self.uniform_buffer.update_full()

    @property
    def clipping_plane_count(self) -> int:
        """The number of clipping planes (readonly)."""
        return self._store.clipping_plane_count

    @property
    def clipping_mode(self) -> Literal["ANY", "ALL"]:
        """Set the behavior for multiple clipping planes: "ANY" or "ALL".
        If this is "ANY" (the default) a fragment is discarded
        if it is clipped by any clipping plane. If this is "ALL", a
        fragment is discarded only if it is clipped by *all* of the
        clipping planes.
        """
        return self._clipping_mode

    @clipping_mode.setter
    def clipping_mode(self, value: Literal["ANY", "ALL"]) -> None:
        mode = value.upper()
        if mode in ("ANY", "ALL"):
            self._clipping_mode = mode
        else:
            raise ValueError(f"Unexpected clipping_mode: {value}")

    @property
    def alpha_mode(self) -> AlphaMode:
        """Defines how the the resulting colors are combined with the target color texture.

        The ``material.alpha_mode`` is the recommended way to specify how an
        object's color is combined with the colors of earlier rendered objects.
        It provides preset configurations covering the majority of use-cases.
        There are a handful of modes to choose from, divided over four different
        methods. If more control is needed, see ``alpha_config``.

        Modes for method "opaque" (overwrites the value in the output texture):

        * "solid": alpha is ignored.
        * "solid_premul": the alpha is multipled with the color (making it darker).

        Modes for method "blended" (per-fragment blending of the object's color and the color in the output texture):

        * "auto": classic alpha blending, with ``depth_write`` defaulting to True if ``.opacity==1``. See note below.
        * "blend": classic alpha blending using the over-operator. ``depth_write`` defaults to False.
        * "add": additive blending that adds the fragment color, multiplied by alpha.
        * "subtract": subtractuve blending that removes the fragment color.
        * "multiply": multiplicative blending that multiplies the fragment color.

        Modes for method "stochastic" (alpha represents the chance of a fragment being visible):

        * "dither": stochastic transparency with blue noise. This mode handles
          order-independent transparency exceptionally well, but it produces
          results that can look somewhat noisy.
        * "bayer": stochastic transparency with an 8x8 Bayer pattern.

        Modes for method "weighted" (order independent blending):

        * "weighted_blend": weighted blended order independent transparency.
        * "weighted_solid": fragments are combined based on alpha, but the final alpha is always 1. Great for e.g. image stitching.

        Note that the special mode "auto" produces reasonable results for common
        use-cases and can handle objects that produce a mix of opaque (alpha=1)
        and transparent (alpha<1) fragments, i.e. it can handle lines, points,
        and text with ``material.aa=True``. If ``.opacity<1``, the "auto" mode
        is equal to "blend". Artifacts can occur when objects are rendered out
        of order and/or when objects intersect. A different method such as
        "blend", "dither", or "weighted_blend" is then recommended.

        Note that for methods 'opaque' and 'stochastic', the ``depth_write``
        defaults to True, and for methods 'blended' and 'weighted' the
        ``depth_write`` defaults to False. Mode "auto" is an exception to this rule.

        Note that the value of ``material.alpha_mode`` can be "custom" in case
        ``alpa_config`` is set to a configuration not covered by a builtin mode.
        """

        return self._store.alpha_config["mode"]

    @alpha_mode.setter
    def alpha_mode(self, alpha_mode: AlphaMode):
        if isinstance(alpha_mode, dict):
            raise TypeError(
                "material.alpha_mode must be a str, not a dict, maybe you meant material.alpha_config?"
            )
        if not isinstance(alpha_mode, str):
            raise TypeError(f"material.alpha_mode must be a str, not {alpha_mode!r}")
        alpha_mode = alpha_mode.lower()
        if alpha_mode in AlphaMethod:
            m = {
                "opaque": "solid",
                "stochastic": "dither",
                "blended": "blend",
                "weighted": "weighted_blend",
            }
            suggestion = m.get(alpha_mode, "solid")
            raise ValueError(
                f"material.alpha_mode is set to {alpha_mode!r} which is an alpha-method. Maybe you meant {suggestion!r}?"
            )
            if alpha_mode not in AlphaMode:
                raise ValueError("Cannot set material.alpha_mode with 'custom'")

        if alpha_mode == "auto":
            d = ALPHA_MODES["blend"].copy()
            d["mode"] = "auto"
        else:
            d = ALPHA_MODES[alpha_mode]
        self.alpha_config = d

    @property
    def alpha_config(self) -> dict:
        """Dict that defines how the the resulting colors are combined with the target color texture.

        The ``alpha_config`` property is repesented as a dictionary that fully
        describes how the object is combined with other objects rendered at the
        same time. See ``material.alpha_mode`` for convenient presets.

        All possible alpha configurations are grouped in four methods:

        * "opaque": colors simply overwrite the texture, no transparency.
        * "stochastic": stochastic transparency, alpha represents the chance of a fragment being visible.
        * "blended": colors are blended with the buffer per-fragment.
        * "weighted": weighted blended order independent transparency, and variants thereof.

        The ``alpha_config`` dict has at least the following fields:

        * "mode": the corresponding mode or 'custom' (optional when setting).
        * "method": select the alpha-method (mandatory when setting).

        For each method, different options are available, which are represented as
        items in the ``alpha_config`` dict.

        Options for method 'opaque':

        * "premultiply": whether to pre-multiply the color with the alpha values.

        Options for method 'stochastic':

        * "pattern": can be 'blue-noise' for blue noise (default), 'white-noise' for white
          noise, and 'bayer' for a Bayer pattern.
        * "seed": can be 'screen' to have a uniform pattern for the whole screen, 'object' to
          use a per-object seed, and 'element' to have a per-element seed.
          The default is 'element' for  the noise patterns and 'object' for the bayer pattern.

        Options for method 'blended':

        * "color_op": the blend operation/equation, any value from ``wgpu.BlendOperation``. Default "add".
        * "color_src": source factor, any value of ``wgpu.BlendFactor``. Mandatory.
        * "color_dst": destination factor, any value of ``wgpu.BlendFactor``. Mandatory.
        * "color_constant": represents the constant value of the constant blend color. Default black.
        * "alpha_op": as ``color_op`` but for alpha.
        * "alpha_src": as ``color_dst`` but for alpha.
        * "alpha_dst": as ``color_src`` but for alpha.
        * "alpha_constant": as ``color_constant`` but for alpha (default 0).

        Options for method 'weighted':

        * "weight"``": the weight factor as wgsl code. Default "alpha", which means use the color's alpha value.
        * "alpha": the used alpha value. Default "alpha", which means use as-is. Can e.g. be set to 1.0
          so that the alpha channel can be used as the weight factor, while the object is otherwise opaque.

        """
        return self._store.alpha_config.copy()

    @alpha_config.setter
    def alpha_config(self, alpha_config: dict) -> None:
        if not isinstance(alpha_config, dict):
            raise TypeError(
                f"material.alpha_config expects a dict, not {alpha_config!r}"
            )

        # Get the alpha method
        method = alpha_config["method"]
        if method not in AlphaMethod:
            raise ValueError(
                f"Invalid 'method' in material.alpha_config: {method!r}, expected one of {AlphaMethod}"
            )

        # Init with a preset?
        mode = alpha_config.get("mode", None)
        if mode and mode not in ("auto", "custom"):
            if mode not in ALPHA_MODES:
                raise ValueError(f"Invalid mode in material.alpha_config: {mode!r}")
            d = ALPHA_MODES[mode]
            if d["method"] != method:
                raise ValueError(f"Invalid mode {mode!r} for method {method!r}.")
            alpha_config = {**d, **alpha_config}

        if method == "opaque":
            keys = ["premultiply_alpha"]
            defaults = {}
        elif method == "stochastic":
            keys = ["pattern", "seed"]
            defaults = {"pattern": "blue_noise", "seed": "screen"}
        elif method == "blended":
            keys = [
                "color_op",
                "color_src",
                "color_dst",
                "color_constant",
                "alpha_op",
                "alpha_src",
                "alpha_dst",
                "alpha_constant",
            ]
            defaults = {
                "color_op": "add",
                "alpha_op": "add",
                "color_constant": (0, 0, 0),
                "alpha_constant": 0,
            }
        elif method == "weighted":
            keys = ["weight", "alpha"]
            defaults = {"weight": "alpha", "alpha": "alpha"}
        else:
            assert False, "if-tree is missing a case"  # noqa: B011

        # Get options. This has the same form as the values in ALPHA_MODES, so they can be compared
        options = self._get_alpha_config_options(method, keys, defaults, alpha_config)

        # Derive mode
        the_mode = "custom"
        for mode_name, mode_dict in ALPHA_MODES.items():
            if mode_dict["method"] == method:
                if mode_dict == options:
                    the_mode = mode_name
                    break
        if mode == "auto" and the_mode == "blend":
            the_mode = "auto"

        # Save
        self._store.alpha_method = method
        self._store.alpha_config = ReadOnlyDict(
            {
                "mode": the_mode,
                "method": method,
                **options,
            }
        )
        self._derive_render_queue()

    @property
    def render_queue(self) -> int:
        """An integer that represents the group that the renderer uses to sort objects.

        The property is intended for advanced usage; it is determined automatically
        based on ``alpha_method``, ``depth_write`` and ``alpha_test``.

        The ``render_queue`` is a number between 1 and 4999. The builtin values are:

        * 1000: background.
        * 2000: opaque non-blending objects.
        * 2400: opaque objects with a discard based on alpha (i.e. using ``alpha_test`` or "stochasric" alpha-mode).
        * 2600: transparent objects that write depth.
        * 3000: transparent objects that don't write depth.
        * 4000: overlay.

        Objects with ``render_queue`` between 1501 and 2500 are sorted front-to-back. Otherwise
        objects are sorted back-to-front.
        """
        return self._render_queue

    @render_queue.setter
    def render_queue(self, render_queue: int | None):
        render_queue = int(render_queue or 0)
        if render_queue < 0 or render_queue > 4999:
            if render_queue == -1:
                render_queue = 0
            else:
                raise ValueError(
                    "Material.render_queue must be an int between 1 and 4999, or 0 for 'default'."
                )
        self._given_render_queue = render_queue
        self._derive_render_queue()

    def _derive_render_queue(self):
        if self._given_render_queue:
            self._render_queue = self._given_render_queue
        elif self.alpha_mode == "auto":
            if self.opacity == 1:
                render_queue = 2000
            else:
                render_queue = 3000
            self._render_queue = render_queue
        else:
            alpha_method = self.alpha_config["method"]
            if alpha_method == "opaque":
                if not self._store.use_alpha_test:
                    render_queue = 2000
                else:
                    render_queue = 2400
            elif alpha_method == "stochastic":
                render_queue = 2400
<<<<<<< HEAD
            else:  # alpha_method in ["composite", "weighted"]
                render_queue = 3000
=======
            else:  # alpha_method in ["blended", "weighted"]
                if depth_write:
                    render_queue = 2600
                else:
                    render_queue = 3000
>>>>>>> adf49eb9
            self._render_queue = render_queue

    def _get_alpha_config_options(
        self, method: str, keys: list, default_dict: dict, given_dict: dict
    ):
        err_preamble = f"material.alpha_config for method {method!r}"
        assert isinstance(given_dict, dict)
        source_dict = given_dict.copy()
        result_dict = {"method": method, **default_dict}
        for key in ["method", "mode"]:
            source_dict.pop(key, None)
        try:
            for key in keys:
                if key in source_dict:
                    result_dict[key] = source_dict.pop(key)
        except KeyError as err:
            raise KeyError(f"{err_preamble} is missing field {err.args[0]!r}") from None
        if source_dict:
            raise ValueError(f"{err_preamble} contains invalid fields: {source_dict!r}")
        return result_dict

    @property
    def depth_test(self) -> bool:
        """Whether the object takes the depth buffer into account.

        When set to True, the fragment's depth is tested using ``depth_compare`` against the depth buffer.
        """
        return self._store.depth_test

    @depth_test.setter
    def depth_test(self, value: bool) -> None:
        self._store.depth_test = bool(value)

    @property
    def depth_compare(self):
        """The way to compare the depth with the value in the buffer.

        Possible values are "<", "<=", "==", "!=", ">=", ">". Default "<".
        Note that this only applies if ``depth_test`` is set to True.
        """
        return self._store.depth_compare

    @depth_compare.setter
    def depth_compare(self, value) -> None:
        if not (isinstance(value, str) and value in TEST_COMPARE_VALUES):
            raise TypeError(
                "Material.depth_compare must be a str in {TEST_COMPARE_VALUES!r}, not {value!r}"
            )
        self._store.depth_compare = value

    @property
    def depth_write(self) -> bool:
        """Whether this material writes to the depth buffer, preventing other objects being drawn behind it.

        Can be set to:

        * True: yes, write depth.
        * False: no, don't write depth.
        * None: auto-determine based on ``alpha_config`` (default).

        The auto-option provides good default behaviour for common use-case, but
        if you know what you're doing you should probably just set this value to
        True or False.
        """
        depth_write = self._store.depth_write
        if depth_write is None:
            if self._store.alpha_config["mode"] == "auto":
                depth_write = self._store.opacity_is_one
            else:
                alpha_method = self._store.alpha_config["method"]
                depth_write = alpha_method in ("opaque", "stochastic")
        return depth_write

    @depth_write.setter
    def depth_write(self, value: Literal[None, False, True]) -> None:
        if value is None:
            self._store.depth_write = None
        elif isinstance(value, bool):
            self._store.depth_write = bool(value)
        else:
            raise TypeError("material.depth_write must be bool or None.")
        self._derive_render_queue()

    @property
    def depth_write_is_set(self):
        """Whether the ``depth_write`` property is set. Otherwise it's auto-determined."""
        return self._store.depth_write is not None

    @property
    def alpha_test(self) -> float:
        """The alpha test value for this material.

        When ``alpha_test`` is set to a value > 0, the fragment is discarded if ``alpha < alpha_test``.
        This is useful for e.g. grass or foliage textures, where the texture has a lot of transparent
        areas. Also see ``alpha_compare``.
        """
        return self.uniform_buffer.data["alpha_test"]

    @alpha_test.setter
    def alpha_test(self, value: float) -> None:
        value = min(max(float(value), 0), 1)
        self.uniform_buffer.data["alpha_test"] = value
        self.uniform_buffer.update_full()
        # Store whether the alpha test is active, so we can invalidate shaders
        self._store.use_alpha_test = value != 0
        self._derive_render_queue()

    @property
    def alpha_compare(self) -> str:
        """The way to compare the alpha value.

        Possible values are "<", "<=", "==", "!=", ">=", ">". Default "<".
        Note that this only applies if the alpha test is performed (i.e. ``alpha_test`` is nonzero).
        """
        return self._store.alpha_compare

    @alpha_compare.setter
    def alpha_compare(self, value: str) -> None:
        if not (isinstance(value, str) and value in TEST_COMPARE_VALUES):
            raise TypeError(
                "Material.alpha_compare must be a str in {TEST_COMPARE_VALUES!r}, not {value!r}"
            )
        self._store.alpha_compare = value

    @property
    def _gfx_use_alpha_test(self) -> bool:
        """For internal use; if the alpha test is used, the shader must discard, which we don't want to do unless needed."""
        return self._store.use_alpha_test

    @property
    def pick_write(self) -> bool:
        """Whether this material is picked by the pointer."""
        return self._store.pick_write

    @pick_write.setter
    def pick_write(self, value: int) -> None:
        if not isinstance(value, (bool, int)):
            raise TypeError("Material.pick_write must be bool.")
        self._store.pick_write = bool(value)<|MERGE_RESOLUTION|>--- conflicted
+++ resolved
@@ -583,16 +583,8 @@
                     render_queue = 2400
             elif alpha_method == "stochastic":
                 render_queue = 2400
-<<<<<<< HEAD
-            else:  # alpha_method in ["composite", "weighted"]
+            else:  # alpha_method in ["blended", "weighted"]
                 render_queue = 3000
-=======
-            else:  # alpha_method in ["blended", "weighted"]
-                if depth_write:
-                    render_queue = 2600
-                else:
-                    render_queue = 3000
->>>>>>> adf49eb9
             self._render_queue = render_queue
 
     def _get_alpha_config_options(
