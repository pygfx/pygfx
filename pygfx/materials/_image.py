from ..resources import Texture, TextureMap
from ._base import Material
from ..utils import assert_type


class ImageBasicMaterial(Material):
    """Rasterized image material.

    Parameters
    ----------
    clim : tuple
        The contrast limits to scale the data values with. Default (0, 1).
    map : Texture
        The texture map to turn the image values into its final color. Optional.
    interpolation : str
        The method to interpolate the image data. Either 'nearest' or 'linear'. Default 'nearest'.
    kwargs : Any
        Additional kwargs will be passed to the :class:`material base class
        <pygfx.Material>`.

    """

    uniform_type = dict(
        Material.uniform_type,
        clim="2xf4",
    )

    def __init__(
        self,
        clim=None,
        map=None,
        interpolation="nearest",
        **kwargs,
    ):
        super().__init__(**kwargs)
        self.map = map
        self.clim = clim
        self.interpolation = interpolation

    @property
    def map(self):
        """The texture map to turn the image values into its final color.
        If None, the values themselves represents the color. The
        dimensionality of the texture map can be 1D, 2D or 3D, but
        should match the number of channels in the image.
        """
        return self._store.map

    @map.setter
    def map(self, map):
<<<<<<< HEAD
        assert map is None or isinstance(map, (Texture, TextureMap))
        if isinstance(map, Texture):
            map = TextureMap(map)
=======
        assert_type("map", map, None, Texture)
>>>>>>> 352c5394
        self._store.map = map

    @property
    def clim(self):
        """The contrast limits to scale the data values with. Default (0, 1)."""
        v1, v2 = self.uniform_buffer.data["clim"]
        return float(v1), float(v2)

    @clim.setter
    def clim(self, clim):
        # Check and store given clim
        if clim is None:
            clim = 0, 1
        clim = float(clim[0]), float(clim[1])
        # Update uniform data
        self.uniform_buffer.data["clim"] = clim
        self.uniform_buffer.update_full()

    @property
    def interpolation(self):
        """The method to interpolate the image data. Either 'nearest' or 'linear'."""
        return self._store.interpolation

    @interpolation.setter
    def interpolation(self, value):
        assert value in ("nearest", "linear")
        self._store.interpolation = value<|MERGE_RESOLUTION|>--- conflicted
+++ resolved
@@ -48,13 +48,7 @@
 
     @map.setter
     def map(self, map):
-<<<<<<< HEAD
-        assert map is None or isinstance(map, (Texture, TextureMap))
-        if isinstance(map, Texture):
-            map = TextureMap(map)
-=======
         assert_type("map", map, None, Texture)
->>>>>>> 352c5394
         self._store.map = map
 
     @property
