--- conflicted
+++ resolved
@@ -211,13 +211,8 @@
                 self.pan_move(xy),
             canvas.request_draw()
         elif type == "wheel":
-<<<<<<< HEAD
             xy = event.x, event.y
-            f = 2 ** (-event.dy * 0.0015)
-=======
-            xy = event["x"], event["y"]
-            d = event["dy"] or event["dx"]
+            d = event.dy or event.dx
             f = 2 ** (-d * 0.0015)
->>>>>>> 1c7386b3
             self.zoom(f)
             canvas.request_draw()