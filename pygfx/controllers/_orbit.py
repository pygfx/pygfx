from typing import Tuple
import numpy as np
import pylinalg as la

import numpy as np
import pylinalg as la

from ..utils.viewport import Viewport
<<<<<<< HEAD
from ._base import Controller, get_screen_vectors_in_world_cords
=======
from ._base import Controller
from ._panzoom import PanZoomController
>>>>>>> 5a7f6d88


def _get_axis_aligned_up_vector(up):
    # Not actually used, but I have a feeling we might need it at some point :)
    ref_up, largest_dot = None, 0
    for up_vec in [(1, 0, 0), (0, 1, 0), (0, 0, 1), (-1, 0, 0), (0, -1, 0), (0, 0, -1)]:
        up_vec = np.array(up_vec)
        v = np.dot(up_vec, up)
        if v > largest_dot:
            ref_up, largest_dot = up_vec, v
    return ref_up

<<<<<<< HEAD
    def __init__(
        self,
        eye: np.ndarray = None,
        target: np.ndarray = None,
        up: np.ndarray = None,
        *,
        zoom_changes_distance=True,
        min_zoom: float = 0.0001,
        auto_update: bool = True,
    ) -> None:
        super().__init__()
        self.rotation = np.array((0, 0, 0, 0), dtype=float)
        self.target = np.array((0, 0, 0), dtype=float)
        self.up = np.array((0, 0, 0), dtype=float)
        if eye is None:
            eye = np.array((50.0, 50.0, 50.0), dtype=float)
        if target is None:
            target = np.array((0, 0, 0), dtype=float)
        if up is None:
            up = np.array((0.0, 1.0, 0.0), dtype=float)
        self.zoom_changes_distance = bool(zoom_changes_distance)
        self.zoom_value = 1
        self.min_zoom = min_zoom
        self.auto_update = auto_update

        # State info used during a pan or rotate operation
        self._pan_info = None
        self._rotate_info = None

        # Temp objects (to avoid garbage collection)
        self._m = np.eye(4, dtype=float)
        self._v = np.array((0, 0, 0), dtype=float)
        self._origin = np.array((0, 0, 0), dtype=float)
        self._orbit_up = np.array((0, 1, 0), dtype=float)

        # Initialize orientation
        self.look_at(eye, target, up)
        self._initial_distance = self.distance

        # Save initial state
        self.save_state()

    def save_state(self):
        self._saved_state = {
            "rotation": self.rotation.clone(),
            "distance": self.distance,
            "target": self.target.clone(),
            "up": self.up.clone(),
            "zoom_changes_distance": self.zoom_changes_distance,
            "zoom_value": self.zoom_value,
            "min_zoom": self.min_zoom,
            "initial_distance": self._initial_distance,
        }
        return self._saved_state

    def load_state(self, state=None):
        state = state or self._saved_state
        self.rotation = state["rotation"].clone()
        self.distance = state["distance"]
        self.target = state["target"].clone()
        self.up = state["up"].clone()
        self.zoom_changes_distance = state["zoom_changes_distance"]
        self.zoom_value = state["zoom_value"]
        self.min_zoom = state["min_zoom"]
        self.initial_distance = state["initial_distance"]
        self._update_up_quats()

    def _update_up_quats(self):
        self._up_quat = la.quaternion_make_from_unit_vectors(self.up, self._orbit_up)
        self._up_quat_inv = self._up_quat.clone().inverse()

    def look_at(
        self, eye: np.ndarray, target: np.ndarray, up: np.ndarray
    ) -> Controller:
        self.distance = la.vector_distance_between(eye, target)
        self.target = target
        self.up = up
        self.rotation = la.matrix_make_look_at(eye, target, up)
        self._update_up_quats()

        return self

    def pan(self, vec3) -> Controller:
        """Pan in 3D world coordinates."""
        self.target.add(vec3)
        return self
=======

class OrbitController(PanZoomController):
    """A controller to move a camera in an orbit around a center position.
>>>>>>> 5a7f6d88

    Supports panning parallel to the screen, zooming, orbiting.

    The direction of rotation is defined such that it feels like you're
    grabbing onto something in the foreground; if you move the mouse
    to the right, the objects in the foreground move to the right, and
    those in the background (on the opposite side of the center of rotation)
    move to the left.

    Controls:

    * Left mouse button: orbit / rotate.
    * Right mouse button: pan.
    * Middle mouse button: quick zoom.
    * Scroll: zoom.
    * Alt + Scroll: change FOV.

    """

    def rotate(self, delta_azimuth: float, delta_elevation: float) -> Controller:
        """Rotate using angles (in radians)."""
        if self._action:
            return

        if self._cameras:
            camera = self._cameras[0]

            self._rotate(delta_azimuth, delta_elevation, camera.get_state())

        return self

<<<<<<< HEAD
    def rotate(self, theta: float, phi: float) -> Controller:
        """Rotate using angles (in radians). theta and phi are also known
        as azimuth and elevation.
        """

        offset = np.array((0, 0, self.distance))
        offset = la.vector_apply_quaternion(offset, self.rotation)
        offset = la.vector_apply_quaternion(offset, self._up_quat)
        offset = la.vector_euclidean_to_spherical(offset)
        offset -= (0, theta, phi)
        offset = la.vector_make_spherical_safe(offset)
        offset = la.vector_spherical_to_euclidean(offset)
        offset = la.vector_apply_quaternion(offset, self._up_quat_inv)

        self.rotation = la.matrix_make_look_at(offset, self._origin, self.up)

        return self
=======
    def _rotate(self, delta_azimuth, delta_elevation, camera_state):
        # Note: this code does not use la.vector_euclidean_to_spherical and
        # la.vector_spherical_to_euclidean, because those functions currently
        # have a way to specify a different up vector.

        position = camera_state["position"]
        rotation = camera_state["rotation"]
        up = camera_state["up"]

        # Where is the camera looking at right now
        forward = la.quaternion_rotate((0, 0, -1), rotation)

        # # Get a reference vector, that is orthogonal to up, in a deterministic way.
        # # Might need this if we ever want the azimuth
        # aligned_up = _get_axis_aligned_up_vector(up)
        # orthogonal_vec = np.cross(up, np.roll(aligned_up, 1))

        # Get current elevation, so we can clip it.
        # We don't need the azimuth. When we do, it'd need more care to get a proper 0..2pi range
        elevation = la.vector_angle_between(forward, up) - 0.5 * np.pi

        # Apply boundaries to the elevation
        new_elevation = elevation + delta_elevation
        bounds = -89 * np.pi / 180, 89 * np.pi / 180
        if new_elevation < bounds[0]:
            delta_elevation = bounds[0] - elevation
        elif new_elevation > bounds[1]:
            delta_elevation = bounds[1] - elevation

        r_azimuth = la.quaternion_make_from_axis_angle(up, -delta_azimuth)
        r_elevation = la.quaternion_make_from_axis_angle((1, 0, 0), -delta_elevation)

        # Get rotations
        rot1 = rotation
        rot2 = la.quaternion_multiply(
            r_azimuth, la.quaternion_multiply(rot1, r_elevation)
        )
>>>>>>> 5a7f6d88

        # Calculate new position
        pos1 = position
        pos2target1 = self._get_target_vec(camera_state, rotation=rot1)
        pos2target2 = self._get_target_vec(camera_state, rotation=rot2)
        pos2 = pos1 + pos2target1 - pos2target2

        # Apply new state to all cameras
        new_camera_state = {"position": pos2, "rotation": rot2}
        for camera in self._cameras:
            camera.set_state(new_camera_state)

        # Note that for ortho cameras, we also orbit around the scene,
        # even though it could be positioned at the center (i.e.
        # target). Doing it this way makes the code in the controllers
        # easier. The only downside I can think of is that the far plane
        # is now less far away but this effect is only 0.2%, since the
        # far plane is 500 * dist.

    def rotate_start(self, pos: Tuple[float, float], viewport: Viewport) -> Controller:
        """Start a rotation operation based (2D) screen coordinates."""
        if self._action:
            return

        if self._cameras:
            camera = self._cameras[0]

            self._action = {"name": "rotate"}
            self._action["camera_state"] = camera.get_state()
            self._action["mouse_pos"] = pos

        return self

    def rotate_stop(self) -> Controller:
        self._action = None
        return self

    def rotate_move(
        self, pos: Tuple[float, float], speed: float = 0.0175
    ) -> Controller:
        """Rotate, based on a (2D) screen location. Call rotate_start first.
        The speed is 1 degree per pixel by default.
        """
        if self._action and self._action["name"] == "rotate":
            delta_azimuth = (pos[0] - self._action["mouse_pos"][0]) * speed
            delta_elevation = (pos[1] - self._action["mouse_pos"][1]) * speed
            self._rotate(delta_azimuth, delta_elevation, self._action["camera_state"])
        return self

<<<<<<< HEAD
    def zoom(self, multiplier: float) -> Controller:
        self.zoom_value = max(self.min_zoom, float(multiplier) * self.zoom_value)
        if self.zoom_changes_distance:
            self.distance = self._initial_distance / self.zoom_value
        return self

    def get_view(self):
        """
        Returns view parameters with which a camera can be updated.

        Returns:
            rotation: ndarray, [4]
                Rotation of camera
            position: ndarray, [3]
                Position of camera
            zoom: float
                Zoom value for camera
        """
        self._v.set(0, 0, self.distance).apply_quaternion(self.rotation).add(
            self.target
        )
        zoom = 1 if self.zoom_changes_distance else self.zoom_value
        return self.rotation, self._v, zoom

    def handle_event(self, event, viewport, camera):
=======
    def handle_event(self, event, viewport):
>>>>>>> 5a7f6d88
        """Implements a default interaction mode that consumes wgpu autogui events
        (compatible with the jupyter_rfb event specification).
        """
        if not self.enabled:
            return
        need_update = False

        type = event.type
        if type == "pointer_down" and viewport.is_inside(event.x, event.y):
            xy = event.x, event.y
            if event.button == 1:
                self.rotate_start(xy, viewport)
            elif event.button == 2:
                self.pan_start(xy, viewport)
            elif event.button == 3:
                self.quickzoom_start(xy, viewport)
                need_update = True
        elif type == "pointer_up":
            xy = event.x, event.y
            if event.button == 1:
                self.rotate_stop()
            elif event.button == 2:
                self.pan_stop()
            elif event.button == 3:
                self.quickzoom_stop()
                need_update = True
        elif type == "pointer_move":
            xy = event.x, event.y
            if 1 in event.buttons:
                self.rotate_move(xy),
                need_update = True
            if 2 in event.buttons:
                self.pan_move(xy),
                need_update = True
            if 3 in event.buttons:
                self.quickzoom_move(xy)
                need_update = True
        elif type == "wheel" and viewport.is_inside(event.x, event.y):
<<<<<<< HEAD
            xy = event.x, event.y
            d = event.dy or event.dx
            f = 2 ** (-d * 0.0015)
            self.zoom(f)
            if self.auto_update:
                viewport.renderer.request_draw()

    def show_object(self, camera, target):
        target_pos = camera.show_object(target, self.target.clone().sub(self._v), 1.2)
        self.look_at(camera.position, target_pos, camera.up)
        if self.zoom_changes_distance:
            self.zoom_value = self._initial_distance / self.distance
        else:
            # TODO: implement for orthographic camera
            raise NotImplementedError


class OrbitOrthoController(OrbitController):
    """An orbit controller for orthographic camera's (zooming is done
    by projection, instead of changing the distance.
    """

    def __init__(
        self,
        eye=None,
        target=None,
        up=None,
        *,
        min_zoom: float = 0.0001,
        auto_update: bool = True,
    ):
        super().__init__(
            eye,
            target,
            up,
            zoom_changes_distance=False,
            min_zoom=min_zoom,
            auto_update=auto_update,
        )
=======
            if not event.modifiers:
                xy = event.x, event.y
                d = event.dy or event.dx
                f = 2 ** (-d * self.scroll_zoom_factor)
                self.zoom(f)
                need_update = True
            elif event.modifiers == ["Alt"]:
                d = event.dy or event.dx
                self.adjust_fov(-d / 10)
                need_update = True

        if need_update and self.auto_update:
            viewport.renderer.request_draw()
>>>>>>> 5a7f6d88
<|MERGE_RESOLUTION|>--- conflicted
+++ resolved
@@ -6,12 +6,8 @@
 import pylinalg as la
 
 from ..utils.viewport import Viewport
-<<<<<<< HEAD
-from ._base import Controller, get_screen_vectors_in_world_cords
-=======
 from ._base import Controller
 from ._panzoom import PanZoomController
->>>>>>> 5a7f6d88
 
 
 def _get_axis_aligned_up_vector(up):
@@ -24,98 +20,9 @@
             ref_up, largest_dot = up_vec, v
     return ref_up
 
-<<<<<<< HEAD
-    def __init__(
-        self,
-        eye: np.ndarray = None,
-        target: np.ndarray = None,
-        up: np.ndarray = None,
-        *,
-        zoom_changes_distance=True,
-        min_zoom: float = 0.0001,
-        auto_update: bool = True,
-    ) -> None:
-        super().__init__()
-        self.rotation = np.array((0, 0, 0, 0), dtype=float)
-        self.target = np.array((0, 0, 0), dtype=float)
-        self.up = np.array((0, 0, 0), dtype=float)
-        if eye is None:
-            eye = np.array((50.0, 50.0, 50.0), dtype=float)
-        if target is None:
-            target = np.array((0, 0, 0), dtype=float)
-        if up is None:
-            up = np.array((0.0, 1.0, 0.0), dtype=float)
-        self.zoom_changes_distance = bool(zoom_changes_distance)
-        self.zoom_value = 1
-        self.min_zoom = min_zoom
-        self.auto_update = auto_update
-
-        # State info used during a pan or rotate operation
-        self._pan_info = None
-        self._rotate_info = None
-
-        # Temp objects (to avoid garbage collection)
-        self._m = np.eye(4, dtype=float)
-        self._v = np.array((0, 0, 0), dtype=float)
-        self._origin = np.array((0, 0, 0), dtype=float)
-        self._orbit_up = np.array((0, 1, 0), dtype=float)
-
-        # Initialize orientation
-        self.look_at(eye, target, up)
-        self._initial_distance = self.distance
-
-        # Save initial state
-        self.save_state()
-
-    def save_state(self):
-        self._saved_state = {
-            "rotation": self.rotation.clone(),
-            "distance": self.distance,
-            "target": self.target.clone(),
-            "up": self.up.clone(),
-            "zoom_changes_distance": self.zoom_changes_distance,
-            "zoom_value": self.zoom_value,
-            "min_zoom": self.min_zoom,
-            "initial_distance": self._initial_distance,
-        }
-        return self._saved_state
-
-    def load_state(self, state=None):
-        state = state or self._saved_state
-        self.rotation = state["rotation"].clone()
-        self.distance = state["distance"]
-        self.target = state["target"].clone()
-        self.up = state["up"].clone()
-        self.zoom_changes_distance = state["zoom_changes_distance"]
-        self.zoom_value = state["zoom_value"]
-        self.min_zoom = state["min_zoom"]
-        self.initial_distance = state["initial_distance"]
-        self._update_up_quats()
-
-    def _update_up_quats(self):
-        self._up_quat = la.quaternion_make_from_unit_vectors(self.up, self._orbit_up)
-        self._up_quat_inv = self._up_quat.clone().inverse()
-
-    def look_at(
-        self, eye: np.ndarray, target: np.ndarray, up: np.ndarray
-    ) -> Controller:
-        self.distance = la.vector_distance_between(eye, target)
-        self.target = target
-        self.up = up
-        self.rotation = la.matrix_make_look_at(eye, target, up)
-        self._update_up_quats()
-
-        return self
-
-    def pan(self, vec3) -> Controller:
-        """Pan in 3D world coordinates."""
-        self.target.add(vec3)
-        return self
-=======
 
 class OrbitController(PanZoomController):
     """A controller to move a camera in an orbit around a center position.
->>>>>>> 5a7f6d88
 
     Supports panning parallel to the screen, zooming, orbiting.
 
@@ -147,25 +54,6 @@
 
         return self
 
-<<<<<<< HEAD
-    def rotate(self, theta: float, phi: float) -> Controller:
-        """Rotate using angles (in radians). theta and phi are also known
-        as azimuth and elevation.
-        """
-
-        offset = np.array((0, 0, self.distance))
-        offset = la.vector_apply_quaternion(offset, self.rotation)
-        offset = la.vector_apply_quaternion(offset, self._up_quat)
-        offset = la.vector_euclidean_to_spherical(offset)
-        offset -= (0, theta, phi)
-        offset = la.vector_make_spherical_safe(offset)
-        offset = la.vector_spherical_to_euclidean(offset)
-        offset = la.vector_apply_quaternion(offset, self._up_quat_inv)
-
-        self.rotation = la.matrix_make_look_at(offset, self._origin, self.up)
-
-        return self
-=======
     def _rotate(self, delta_azimuth, delta_elevation, camera_state):
         # Note: this code does not use la.vector_euclidean_to_spherical and
         # la.vector_spherical_to_euclidean, because those functions currently
@@ -203,7 +91,6 @@
         rot2 = la.quaternion_multiply(
             r_azimuth, la.quaternion_multiply(rot1, r_elevation)
         )
->>>>>>> 5a7f6d88
 
         # Calculate new position
         pos1 = position
@@ -253,35 +140,7 @@
             self._rotate(delta_azimuth, delta_elevation, self._action["camera_state"])
         return self
 
-<<<<<<< HEAD
-    def zoom(self, multiplier: float) -> Controller:
-        self.zoom_value = max(self.min_zoom, float(multiplier) * self.zoom_value)
-        if self.zoom_changes_distance:
-            self.distance = self._initial_distance / self.zoom_value
-        return self
-
-    def get_view(self):
-        """
-        Returns view parameters with which a camera can be updated.
-
-        Returns:
-            rotation: ndarray, [4]
-                Rotation of camera
-            position: ndarray, [3]
-                Position of camera
-            zoom: float
-                Zoom value for camera
-        """
-        self._v.set(0, 0, self.distance).apply_quaternion(self.rotation).add(
-            self.target
-        )
-        zoom = 1 if self.zoom_changes_distance else self.zoom_value
-        return self.rotation, self._v, zoom
-
-    def handle_event(self, event, viewport, camera):
-=======
     def handle_event(self, event, viewport):
->>>>>>> 5a7f6d88
         """Implements a default interaction mode that consumes wgpu autogui events
         (compatible with the jupyter_rfb event specification).
         """
@@ -320,47 +179,6 @@
                 self.quickzoom_move(xy)
                 need_update = True
         elif type == "wheel" and viewport.is_inside(event.x, event.y):
-<<<<<<< HEAD
-            xy = event.x, event.y
-            d = event.dy or event.dx
-            f = 2 ** (-d * 0.0015)
-            self.zoom(f)
-            if self.auto_update:
-                viewport.renderer.request_draw()
-
-    def show_object(self, camera, target):
-        target_pos = camera.show_object(target, self.target.clone().sub(self._v), 1.2)
-        self.look_at(camera.position, target_pos, camera.up)
-        if self.zoom_changes_distance:
-            self.zoom_value = self._initial_distance / self.distance
-        else:
-            # TODO: implement for orthographic camera
-            raise NotImplementedError
-
-
-class OrbitOrthoController(OrbitController):
-    """An orbit controller for orthographic camera's (zooming is done
-    by projection, instead of changing the distance.
-    """
-
-    def __init__(
-        self,
-        eye=None,
-        target=None,
-        up=None,
-        *,
-        min_zoom: float = 0.0001,
-        auto_update: bool = True,
-    ):
-        super().__init__(
-            eye,
-            target,
-            up,
-            zoom_changes_distance=False,
-            min_zoom=min_zoom,
-            auto_update=auto_update,
-        )
-=======
             if not event.modifiers:
                 xy = event.x, event.y
                 d = event.dy or event.dx
@@ -373,5 +191,4 @@
                 need_update = True
 
         if need_update and self.auto_update:
-            viewport.renderer.request_draw()
->>>>>>> 5a7f6d88
+            viewport.renderer.request_draw()