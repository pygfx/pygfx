--- conflicted
+++ resolved
@@ -7,76 +7,6 @@
 
 
 class PanZoomController(Controller):
-<<<<<<< HEAD
-    """A class implementing two-dimensional pan-zoom camera controller."""
-
-    def __init__(
-        self,
-        eye: np.ndarray = None,
-        target: np.ndarray = None,
-        up: np.ndarray = None,
-        zoom: float = 1.0,
-        min_zoom: float = 0.0001,
-        auto_update: bool = True,
-    ) -> None:
-        super().__init__()
-        self.rotation = np.array((0, 0, 0, 1), dtype=float)
-        self.target = np.array((0, 0, 0), dtype=float)
-        self.up = np.array((0, 0, 0), dtype=float)
-        if eye is None:
-            eye = np.array((0, 0, 0), dtype=float)
-        if target is None:
-            target = eye - (0, 0, 100)
-        if up is None:
-            up = np.array((0, 1, 0), dtype=float)
-        self.zoom_value = zoom
-        self.min_zoom = min_zoom
-        self.auto_update = True
-
-        # State info used during a pan or rotate operation
-        self._pan_info = None
-
-        # Temp objects (to avoid garbage collection)
-        self._m = np.eye(4, dtype=float)
-        self._v = np.array((0, 0, 0), dtype=float)
-
-        # Initialize orientation
-        self.look_at(eye, target, up)
-
-        # Save initial state
-        self.save_state()
-
-    def save_state(self):
-        self._saved_state = {
-            "rotation": self.rotation.clone(),
-            "distance": self.distance,
-            "target": self.target.clone(),
-            "up": self.up.clone(),
-            "zoom_value": self.zoom_value,
-            "min_zoom": self.min_zoom,
-        }
-        return self._saved_state
-
-    def load_state(self, state=None):
-        state = state or self._saved_state
-        self.rotation = state["rotation"].clone()
-        self.distance = state["distance"]
-        self.target = state["target"].clone()
-        self.up = state["up"].clone()
-        self.zoom_value = state["zoom_value"]
-        self.min_zoom = state["min_zoom"]
-
-    def look_at(
-        self, eye: np.ndarray, target: np.ndarray, up: np.ndarray
-    ) -> Controller:
-        self.distance = eye.distance_to(target)
-        self.target.copy(target)
-        self.up.copy(up)
-        self.rotation.set_from_rotation_matrix(self._m.look_at(eye, target, up))
-        return self
-
-    def pan(self, vec3: np.ndarray) -> Controller:
-=======
     """A controller to pan and zoom a camera in a 2D plane  parallel to the screen.
 
     Controls:
@@ -128,7 +58,6 @@
         self._quick_zoom_factor = float(value)
 
     def pan(self, vec3: Tuple[float, float, float]) -> Controller:
->>>>>>> 5a7f6d88
         """Pan in 3D world coordinates."""
         # Note: cannot pan in "controller space" (i.e. using 2D coords)
         # because we need the screen size for get_screen_vectors_in_world_cords,
@@ -275,16 +204,8 @@
             self.pan(self._get_panning_to_compensate_zoom(multiplier, pos, viewport))
         return self
 
-<<<<<<< HEAD
-    def get_view(self) -> Tuple[np.ndarray, np.ndarray, float]:
-        self._v.set(0, 0, self.distance).apply_quaternion(self.rotation).add(
-            self.target
-        )
-        return self.rotation, self._v, self.zoom_value
-=======
     def zoom_start(self, pos: Tuple[float, float], viewport=Viewport) -> Controller:
         """Start a zoom operation.
->>>>>>> 5a7f6d88
 
         Note that this sets the camera's width/height for an orthographic camera,
         and distance from target for the perspective camera.
@@ -478,35 +399,6 @@
                 self.quickzoom_move(xy)
                 need_update = True
         elif type == "wheel" and viewport.is_inside(event.x, event.y):
-<<<<<<< HEAD
-            xy = event.x, event.y
-            f = 2 ** (-event.dy * 0.0015)
-            self.zoom_to_point(f, xy, viewport, camera)
-            if self.auto_update:
-                viewport.renderer.request_draw()
-
-    def show_object(self, camera, target):
-        # TODO: implement for perspective camera
-        if not isinstance(camera, OrthographicCamera):
-            raise NotImplementedError
-
-        target_pos = camera.show_object(target, self.target.clone().sub(self._v), 1.2)
-        self.look_at(camera.position, target_pos, camera.up)
-        bsphere = target.get_world_bounding_sphere()
-        if bsphere is not None:
-            radius = bsphere[3]
-            center_world_coord = la.vector_unproject(
-                (0, 0, 0), camera.projection_matrix
-            )
-            right_world_coord = la.vector_unproject((1, 0, 0), camera.projection_matrix)
-            top_world_coord = la.vector_unproject((0, 1, 0), camera.projection_matrix)
-
-            min_distance = min(
-                right_world_coord.distance_to(center_world_coord),
-                top_world_coord.distance_to(center_world_coord),
-            )
-            self.zoom_value = min_distance / radius * self.zoom_value
-=======
             if not event.modifiers:
                 xy = event.x, event.y
                 d = event.dy or event.dx
@@ -515,5 +407,4 @@
                 need_update = True
 
         if need_update and self.auto_update:
-            viewport.renderer.request_draw()
->>>>>>> 5a7f6d88
+            viewport.renderer.request_draw()