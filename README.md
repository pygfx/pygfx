<h1 align="center"><img src="docs/_static/pygfx_with_name.svg" width="600"/></h1>

[![CI ](https://github.com/pygfx/pygfx/workflows/CI/badge.svg)
](https://github.com/pygfx/pygfx/actions)
[![Documentation Status
](https://readthedocs.org/projects/pygfx/badge/?version=latest)
](https://pygfx.readthedocs.io/en/latest/?badge=latest)
[![PyPI version ](https://badge.fury.io/py/pygfx.svg)
](https://badge.fury.io/py/pygfx)

A python render engine targeting Vulkan/Metal/DX12.

<p align="center">
<img src="./docs/_static/readme_sponza.png" alt="drawing" width="200"/>
<img src="./docs/_static/readme_pbr_example.webp" alt="drawing" width="200"/>
<img src="./docs/_static/readme_torus_knot_wire.png" alt="drawing" width="200"/>
</p>
<p align="center">
[<a href="https://pygfx.readthedocs.io/en/latest/guide.html">User Guide</a>]
[<a href="https://pygfx.readthedocs.io/en/latest/_gallery/index.html">Example Gallery</a>]
[<a href="https://pygfx.readthedocs.io/en/latest/reference.html">API Reference</a>]
</p>

## Installation

```bash
pip install -U pygfx glfw
```

To work correctly, pygfx needs _some_ window to render to. Glfw is one
lightweight option, but there are others, too. If you only use pygfx for
offscreen or notebook rendering you may choose to omit glfw. Similarly, you can
(of course) swap it for any other wgpu-compatible canvas, e.g., PyQt, PySide, or
wx.

In addition there are some [platform
requirements](https://github.com/pygfx/wgpu-py#platform-requirements). In
essense, you need modern (enough) graphics drivers, and `pip>=20.3`.

## Usage Example

> **Note**
> A walkthrough of this example can be found in [the
> guide](https://pygfx.readthedocs.io/en/latest/guide.html#how-to-use-pygfx).

```python
import pygfx as gfx

cube = gfx.Mesh(
    gfx.box_geometry(200, 200, 200),
    gfx.MeshPhongMaterial(color="#336699"),
)

def animate():
    rot = gfx.linalg.Quaternion().set_from_euler(
            gfx.linalg.Euler(0, 0.01)
        )
    cube.rotation.multiply(rot)

if __name__ == "__main__":
    gfx.show(cube, before_render=animate)

```
<img src="./docs/_static/guide_rotating_cube.gif" alt="drawing" width="400"/>


## Feature Highlights
Some of pygfx's key features are:

<<<<<<< HEAD
- SDF based rendering ([example](https://pygfx.readthedocs.io/en/latest/_gallery/feature_demo/text_contrast.html))
=======
- SDF based text rendering (example)
>>>>>>> 6222092c
- order-independent transparency (OIT) (example)
- lights, shadows, and physically based rendering (PBR)
- event system with built-in picking (example)
- Texture and color mapping supporting 1D, 2D and **3D data** (example)


And many more! Check out our [feature
demos](https://pygfx.readthedocs.io/en/latest/_gallery/index.html) in the docs.

## About pygfx

Pygfx is a graphics library that uses WGPU (the successor of OpenGL) to provide
GPU acceleration to rendering workloads that takes inspiration from the ThreeJS
API. It is mature enough to serve as a general-purpose rendering engine (Yes,
you _can_ write a game with it.) while being geared towards scientific and
medical visualization. Thanks to its low level of abstraction it is flexible and
can be adapted to various use-cases. In other words, pygfx emphasizes on
hackability and correctness while maintaining the level of performance you would
expect from a GPU accelerated library.

@almarklein: ? citation ?

## License

Pygfx is licensed under the [BSD 2-Clause "Simplified" License](LICENSE). This means:

- :white_check_mark: It is free (and open source) forever. :cupid:
- :white_check_mark: You _can_ use it commercially.
- :white_check_mark: You _can_ distribute it and freely make changes.
- :x: You _can not_ hold us accountable the results of using pygfx.

## Contributing
We use a pull request (PR) based workflow similar to many other open-source
libraries in the python ecosystem. You can read more about this workflow
[here](https://docs.github.com/en/get-started/quickstart/github-flow);
if you have previously contributed to open-source, a lot of this will look
familiar already.

### Development Install
To get a working dev install of pygfx you can use the following steps:

```bash
# Click the Fork button on GitHub and navigate to your fork
git clone <address_of_your_fork>
cd pygfx
# if you use a venv, create and activate it
pip install -e .[dev,docs,examples]
pytest
```

### Testing

The test suite is divided into two parts; unit tests for the core, and unit
tests for the examples.

* `pytest -v tests` runs the core unit tests.
* `pytest -v examples` tests the examples.<|MERGE_RESOLUTION|>--- conflicted
+++ resolved
@@ -67,11 +67,7 @@
 ## Feature Highlights
 Some of pygfx's key features are:
 
-<<<<<<< HEAD
-- SDF based rendering ([example](https://pygfx.readthedocs.io/en/latest/_gallery/feature_demo/text_contrast.html))
-=======
 - SDF based text rendering (example)
->>>>>>> 6222092c
 - order-independent transparency (OIT) (example)
 - lights, shadows, and physically based rendering (PBR)
 - event system with built-in picking (example)
