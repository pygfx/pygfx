--- conflicted
+++ resolved
@@ -24,12 +24,16 @@
 
 
 # run all tests unless they opt-out
-examples_to_run = find_examples(
-    negative_query="# run_example = false", return_stems=True
-)
+examples_to_run_dict = {
+    path.stem: path for path in find_examples(negative_query="# run_example = false")
+}
+examples_to_run = [x for x in examples_to_run_dict.keys()]
 
 # only test output of examples that opt-in
-examples_to_test = find_examples(query="# test_example = true", return_stems=True)
+examples_to_test_dict = {
+    path.stem: path for path in find_examples(query="# test_example = true")
+}
+examples_to_test = [x for x in examples_to_test_dict.keys()]
 
 
 @pytest.mark.parametrize("module", examples_to_run)
@@ -37,7 +41,17 @@
     """Run every example marked to see if they can run without error."""
     # use runpy so the module is not actually imported (and can be gc'd)
     # but also to be able to run the code in the __main__ block
-    runpy.run_module(f"examples.{module}", run_name="__main__")
+
+    # (relative) module name from project root
+    module_name = (
+        examples_to_run_dict[module]
+        .relative_to(ROOT)
+        .with_suffix("")
+        .as_posix()
+        .replace("/", ".")
+    )
+
+    runpy.run_module(module_name, run_name="__main__")
 
 
 @pytest.fixture
@@ -101,12 +115,16 @@
 ):
     """Run every example marked for testing."""
 
-<<<<<<< HEAD
-    # render
-    example = importlib.import_module(f"examples.validation.{module}")
-=======
+    # (relative) module name from project root
+    module_name = (
+        examples_to_test_dict[module]
+        .relative_to(ROOT)
+        .with_suffix("")
+        .as_posix()
+        .replace("/", ".")
+    )
+
     # import the example module
-    module_name = f"examples.{module}"
     example = importlib.import_module(module_name)
 
     # ensure it is unloaded after the test
@@ -116,7 +134,6 @@
     request.addfinalizer(unload_module)
 
     # render a frame
->>>>>>> 43fb15ce
     img = example.renderer.target.draw()
 
     # check if _something_ was rendered
