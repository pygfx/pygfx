from pytest import raises
import numpy as np

from pygfx.utils.color import Color, NAMED_COLORS


class TColor(Color):
    def matches(self, r, g, b, a):
        eps = 0.501 / 255
        rgba = r, g, b, a
        return all(abs(v1 - v2) < eps for v1, v2 in zip(self.rgba, rgba))


def test_color_basics():

    c = Color(0.1, 0.2, 0.3)
    assert repr(c) == "Color(0.1, 0.2, 0.3, 1.0)"
    c = Color(0.012345, 0.2, 0.3, 0.8)
    assert repr(c) == "Color(0.0123, 0.2, 0.3, 0.8)"

    d = Color(c)
    assert list(c) == list(d)


def test_color_tuples():

    # Test setting with values
    assert TColor(0).matches(0, 0, 0, 1)
    assert TColor(1).matches(1, 1, 1, 1)
    assert TColor(0, 0).matches(0, 0, 0, 0)
    assert TColor(1, 1).matches(1, 1, 1, 1)
    assert TColor(0.5, 0.8).matches(0.5, 0.5, 0.5, 0.8)
    assert TColor(0.1, 0.2, 0.3).matches(0.1, 0.2, 0.3, 1)
    assert TColor(0.1, 0.2, 0.3, 0.8).matches(0.1, 0.2, 0.3, 0.8)

    # Need at least two args to provide a color tuple
    with raises(ValueError):
        Color()

    # Now with real tuples
    assert TColor((0, 0)).matches(0, 0, 0, 0)
    assert TColor((1, 1)).matches(1, 1, 1, 1)
    assert TColor((0.5, 0.8)).matches(0.5, 0.5, 0.5, 0.8)
    assert TColor((0.1, 0.2, 0.3)).matches(0.1, 0.2, 0.3, 1)
    assert TColor((0.1, 0.2, 0.3, 0.8)).matches(0.1, 0.2, 0.3, 0.8)

    # Can also do a 1-element tuple then
    assert TColor((0.6,)).matches(0.6, 0.6, 0.6, 1)


def test_color_iterable():

    # Accepts any kind of iterable, like tuples and lists
    assert TColor((0.1, 0.2, 0.3)).matches(0.1, 0.2, 0.3, 1)
    assert TColor([0.1, 0.2, 0.3]).matches(0.1, 0.2, 0.3, 1)

    # Like arrays
    a = np.array([0.1, 0.2, 0.3])
    assert TColor(a).matches(0.1, 0.2, 0.3, 1)

    # And generators
    def get_color():
        yield 0.1
        yield 0.2
        yield 0.3

    assert TColor(get_color()).matches(0.1, 0.2, 0.3, 1)

    # And like a Color object ;)
    c = Color((0.1, 0.2, 0.3))
    assert TColor(c).matches(0.1, 0.2, 0.3, 1)

    # Because its iterable
    assert len(c) == 4  # This is *always* 4
    assert c.rgba == tuple(c)

    # Not iterable
    with raises(TypeError):
        Color(str)
    # Too short
    with raises(ValueError):
        Color([])
    # Too long
    with raises(ValueError):
        Color([0.1, 0.2, 0.3, 0.4, 0.5])


def test_color_attr():

    c = Color(0.1, 0.2, 0.3, 0.8)

    assert c.rgb == c.rgba[:3]

    assert c.r == c.rgba[0]
    assert c.g == c.rgba[1]
    assert c.b == c.rgba[2]
    assert c.a == c.rgba[3]

    assert 0.18 < c.gray < 0.22
    assert 0.3999 < Color(0.4, 0.4, 0.4, 0.8).gray < 0.400001


def test_color_indexing():

    c = Color(0.1, 0.2, 0.3, 0.8)

    assert c.r == c[0]
    assert c.g == c[1]
    assert c.b == c[2]
    assert c.a == c[3]


def test_color_numpy():

    # Map an array to the color data
    c = Color(0.1, 0.2, 0.3, 0.8)
    a = np.array(c, copy=False)
    assert a.dtype == np.float32
    assert (a == c).all()

    # We cannot change the array
    assert not a.flags.writeable

    # But we can change the color, with a hack
    c._val[0] = 9
    assert a[0] == 9


def test_color_hex():

    # Hex -> tuple
    assert TColor("#000000").matches(0, 0, 0, 1)
    assert TColor("#ffffff").matches(1, 1, 1, 1)
    assert TColor("#7f7f7f").matches(0.5, 0.5, 0.5, 1)
    assert TColor("#7f7f7f10").matches(0.5, 0.5, 0.5, 16 / 255)

    # Tuple -> hex
    assert TColor(0, 1).hex == "#000000"
    assert TColor(0, 0.5, 1).hex == "#0080ff"
    assert TColor(1, 0.5, 0).hex == "#ff8000"
    assert TColor(0.1, 0.2, 0.3).hex == "#1a334d"

    # Tuple -> hexa
    assert TColor(0, 1).hexa == "#000000ff"
    assert TColor(0, 0.5, 1).hexa == "#0080ffff"
    assert TColor(1, 0.5, 0).hexa == "#ff8000ff"
    assert TColor(0.1, 0.2, 0.3).hexa == "#1a334dff"
    assert TColor(0.1, 0.2, 0.3, 0.5).hexa == "#1a334d80"

    # Roundtrip between hex and tuple to make sure the
    # values are stable and won't "jump"
    for v in [0.0, 0.1, 0.23, 1 / 7, 0.99, 1.0]:
        c = Color(v, v, v, 1)
        for i in range(10):
            c = TColor(c.hex)
            assert c.matches(v, v, v, 1)

    # Variations
    assert Color("#123").hexa == "#112233ff"
    assert Color("#1234").hexa == "#11223344"
    assert Color("#112233").hexa == "#112233ff"
    assert Color("#11223344").hexa == "#11223344"

    for x in ["#1", "#12", "#12345", "#1234567", "#123456789"]:
        with raises(ValueError):
            Color(x)


def test_color_css():

    assert Color("rgb(10, 20, 30)").hexa == "#0a141eff"
    assert Color("rgba(10, 20, 30, 0.5)").hexa == "#0a141e80"
    assert TColor("rgb(10%, 20%, 30%)").matches(0.1, 0.2, 0.3, 1)
    assert TColor("rgba(10%, 20%, 30%, 0.5)").matches(0.1, 0.2, 0.3, 0.5)

    assert Color("#0a141eff").css == "rgb(10,20,30)"
    assert Color("#0a141e80").css == "rgba(10,20,30,0.502)"

    with raises(ValueError):
        Color("rgb(10, 20, 30, 40, 50)")
    with raises(ValueError):
        Color("rgb(10, 20)")


def test_color_min_max():

    assert Color(1.1, 1.2, 1.3).rgb == (1, 1, 1)
    assert Color(-0.1, -0.2, -0.3).rgb == (0, 0, 0)

    assert Color("rgb(260, 270, 280)").css == "rgb(255,255,255)"


def test_color_named():

    assert Color("red").hexa == "#ff0000ff"
    assert Color("y").hexa == "#ffff00ff"

    with raises(ValueError):
        Color("notacolorname")

    # Make sure that all named colors can be consumed
    for key in NAMED_COLORS:
        Color(key)


<<<<<<< HEAD
def test_color_compare():

    c1 = Color("#f00")
    c2 = Color("#ff0000")
    c3 = Color("#333")

    assert c1 == c2
    assert c2 == c1
    assert c1 != c3
    assert c3 != c2

    assert c1 == "red"
    assert c3 == 0.2
    assert "#f00" == c1

    assert c3 != "#f00"
    assert "#f00" != c3
=======
def test_color_colorspaces():
    assert Color.from_physical(0.5).hex == "#bcbcbc"
>>>>>>> 126e7002


if __name__ == "__main__":
    test_color_basics()
    test_color_tuples()
    test_color_iterable()
    test_color_attr()
    test_color_indexing()
    test_color_numpy()
    test_color_hex()
    test_color_css()
    test_color_min_max()
<<<<<<< HEAD
    test_color_named()
    test_color_compare()
=======
    test_color_colorspaces()
>>>>>>> 126e7002
<|MERGE_RESOLUTION|>--- conflicted
+++ resolved
@@ -203,7 +203,6 @@
         Color(key)
 
 
-<<<<<<< HEAD
 def test_color_compare():
 
     c1 = Color("#f00")
@@ -221,10 +220,10 @@
 
     assert c3 != "#f00"
     assert "#f00" != c3
-=======
+
+
 def test_color_colorspaces():
     assert Color.from_physical(0.5).hex == "#bcbcbc"
->>>>>>> 126e7002
 
 
 if __name__ == "__main__":
@@ -237,9 +236,6 @@
     test_color_hex()
     test_color_css()
     test_color_min_max()
-<<<<<<< HEAD
     test_color_named()
     test_color_compare()
-=======
-    test_color_colorspaces()
->>>>>>> 126e7002
+    test_color_colorspaces()