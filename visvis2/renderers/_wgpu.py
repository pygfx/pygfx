--- conflicted
+++ resolved
@@ -297,15 +297,10 @@
 
         # ensure all world matrices are up to date
         scene.update_matrix_world()
-<<<<<<< HEAD
-        # ensure camera projection matrix is up to date
-        camera.update_matrix_world()
-        camera.update_projection_matrix()
-
-=======
         # ensure camera world matrix is up to date (it may not be member of the scene)
         camera.update_matrix_world()
->>>>>>> 7b0e8bf3
+        # ensure camera projection matrix is up to date
+        camera.update_projection_matrix()
         # compute the screen projection matrix
         proj_screen_matrix = Matrix4().multiply_matrices(
             camera.projection_matrix, camera.matrix_world_inverse
